from datetime import timedelta
from typing import Any, List, Optional, Dict, Union

import subprocess
from uuid import UUID
import time
from subprocess import run
from sys import platform
import gc
import uuid
import logging
from pathlib import Path
import os

import requests_cache
import responses
from sqlalchemy import create_engine, text
import posthog

import numpy as np
import psutil
import pytest
import requests

from haystack.nodes.base import BaseComponent

try:
    from milvus import Milvus

    milvus1 = True
except ImportError:
    milvus1 = False
    from pymilvus import utility

try:
    from elasticsearch import Elasticsearch
    from haystack.document_stores.elasticsearch import ElasticsearchDocumentStore
    import weaviate
    from haystack.document_stores.weaviate import WeaviateDocumentStore
    from haystack.document_stores import MilvusDocumentStore, PineconeDocumentStore
    from haystack.document_stores.graphdb import GraphDBKnowledgeGraph
    from haystack.document_stores.faiss import FAISSDocumentStore
    from haystack.document_stores.sql import SQLDocumentStore

except (ImportError, ModuleNotFoundError) as ie:
    from haystack.utils.import_utils import _optional_component_not_installed

    _optional_component_not_installed("test", "test", ie)

from haystack.document_stores import BaseDocumentStore, DeepsetCloudDocumentStore, InMemoryDocumentStore

from haystack.nodes import BaseReader, BaseRetriever, OpenAIAnswerGenerator
from haystack.nodes.answer_generator.transformers import Seq2SeqGenerator
from haystack.nodes.answer_generator.transformers import RAGenerator
from haystack.nodes.ranker import SentenceTransformersRanker
from haystack.nodes.document_classifier.transformers import TransformersDocumentClassifier
from haystack.nodes.retriever.sparse import FilterRetriever, BM25Retriever, TfidfRetriever
from haystack.nodes.retriever.dense import (
    DensePassageRetriever,
    EmbeddingRetriever,
    MultihopEmbeddingRetriever,
    TableTextRetriever,
)
from haystack.nodes.reader.farm import FARMReader
from haystack.nodes.reader.transformers import TransformersReader
from haystack.nodes.reader.table import TableReader, RCIReader
from haystack.nodes.summarizer.transformers import TransformersSummarizer
from haystack.nodes.translator import TransformersTranslator
from haystack.nodes.question_generator import QuestionGenerator

from haystack.modeling.infer import Inferencer, QAInferencer

from haystack.schema import Document

from .mocks import pinecone as pinecone_mock


# To manually run the tests with default PostgreSQL instead of SQLite, switch the lines below
SQL_TYPE = "sqlite"
# SQL_TYPE = "postgres"

SAMPLES_PATH = Path(__file__).parent / "samples"

# to run tests against Deepset Cloud set MOCK_DC to False and set the following params
DC_API_ENDPOINT = "https://DC_API/v1"
DC_TEST_INDEX = "document_retrieval_1"
DC_API_KEY = "NO_KEY"
MOCK_DC = True

# Set metadata fields used during testing for PineconeDocumentStore meta_config
META_FIELDS = [
    "meta_field",
    "name",
    "date_field",
    "numeric_field",
    "f1",
    "f3",
    "meta_id",
    "meta_field_for_count",
    "meta_key_1",
    "meta_key_2",
]

# Disable telemetry reports when running tests
posthog.disabled = True

# Cache requests (e.g. huggingface model) to circumvent load protection
# See https://requests-cache.readthedocs.io/en/stable/user_guide/filtering.html
requests_cache.install_cache(urls_expire_after={"huggingface.co": timedelta(hours=1), "*": requests_cache.DO_NOT_CACHE})


def _sql_session_rollback(self, attr):
    """
    Inject SQLDocumentStore at runtime to do a session rollback each time it is called. This allows to catch
    errors where an intended operation is still in a transaction, but not committed to the database.
    """
    method = object.__getattribute__(self, attr)
    if callable(method):
        try:
            self.session.rollback()
        except AttributeError:
            pass

    return method


SQLDocumentStore.__getattribute__ = _sql_session_rollback


def pytest_collection_modifyitems(config, items):
    # add pytest markers for tests that are not explicitly marked but include some keywords
    name_to_markers = {
        "generator": [pytest.mark.generator],
        "summarizer": [pytest.mark.summarizer],
        "tika": [pytest.mark.tika, pytest.mark.integration],
        "parsr": [pytest.mark.parsr, pytest.mark.integration],
        "ocr": [pytest.mark.ocr, pytest.mark.integration],
        "elasticsearch": [pytest.mark.elasticsearch],
        "faiss": [pytest.mark.faiss],
        "milvus": [pytest.mark.milvus, pytest.mark.milvus1],
        "weaviate": [pytest.mark.weaviate],
        "pinecone": [pytest.mark.pinecone],
        # FIXME GraphDB can't be treated as a regular docstore, it fails most of their tests
        "graphdb": [pytest.mark.integration],
    }
    for item in items:
        for name, markers in name_to_markers.items():
            if name in item.nodeid.lower():
                for marker in markers:
                    item.add_marker(marker)

        # if the cli argument "--document_store_type" is used, we want to skip all tests that have markers of other docstores
        # Example: pytest -v test_document_store.py --document_store_type="memory" => skip all tests marked with "elasticsearch"
        document_store_types_to_run = config.getoption("--document_store_type")
        document_store_types_to_run = [docstore.strip() for docstore in document_store_types_to_run.split(",")]
        keywords = []

        for i in item.keywords:
            if "-" in i:
                keywords.extend(i.split("-"))
            else:
                keywords.append(i)
        for cur_doc_store in [
            "elasticsearch",
            "faiss",
            "sql",
            "memory",
            "milvus1",
            "milvus",
            "weaviate",
            "pinecone",
            "opensearch",
        ]:
            if cur_doc_store in keywords and cur_doc_store not in document_store_types_to_run:
                skip_docstore = pytest.mark.skip(
                    reason=f'{cur_doc_store} is disabled. Enable via pytest --document_store_type="{cur_doc_store}"'
                )
                item.add_marker(skip_docstore)

        if "milvus1" in keywords and not milvus1:
            skip_milvus1 = pytest.mark.skip(reason="Skipping Tests for 'milvus1', as Milvus2 seems to be installed.")
            item.add_marker(skip_milvus1)
        elif "milvus" in keywords and milvus1:
            skip_milvus = pytest.mark.skip(reason="Skipping Tests for 'milvus', as Milvus1 seems to be installed.")
            item.add_marker(skip_milvus)

        # Skip PineconeDocumentStore if PINECONE_API_KEY not in environment variables
        # if not os.environ.get("PINECONE_API_KEY", False) and "pinecone" in keywords:
        #     skip_pinecone = pytest.mark.skip(reason="PINECONE_API_KEY not in environment variables.")
        #     item.add_marker(skip_pinecone)


#
# Empty mocks, as a base for unit tests.
#
# Monkeypatch the methods you need with either a mock implementation
# or a unittest.mock.MagicMock object (https://docs.python.org/3/library/unittest.mock.html)
#


class MockNode(BaseComponent):
    outgoing_edges = 1

    def run(self, *a, **k):
        pass

    def run_batch(self, *a, **k):
        pass


class MockDocumentStore(BaseDocumentStore):
    outgoing_edges = 1

    def _create_document_field_map(self, *a, **k):
        pass

    def delete_documents(self, *a, **k):
        pass

    def delete_labels(self, *a, **k):
        pass

    def get_all_documents(self, *a, **k):
        pass

    def get_all_documents_generator(self, *a, **k):
        pass

    def get_all_labels(self, *a, **k):
        pass

    def get_document_by_id(self, *a, **k):
        pass

    def get_document_count(self, *a, **k):
        pass

    def get_documents_by_id(self, *a, **k):
        pass

    def get_label_count(self, *a, **k):
        pass

    def query_by_embedding(self, *a, **k):
        pass

    def write_documents(self, *a, **k):
        pass

    def write_labels(self, *a, **k):
        pass

    def delete_index(self, *a, **k):
        pass

    def update_document_meta(self, *a, **kw):
        pass


class MockRetriever(BaseRetriever):
    outgoing_edges = 1

    def retrieve(self, query: str, top_k: int):
        pass

    def retrieve_batch(self, queries: List[str], top_k: int):
        pass


class MockDenseRetriever(MockRetriever):
    def __init__(self, document_store: BaseDocumentStore, embedding_dim: int = 768):
        self.embedding_dim = embedding_dim
        self.document_store = document_store

    def embed_queries(self, texts):
        return [np.random.rand(self.embedding_dim)] * len(texts)

    def embed_documents(self, docs):
        return [np.random.rand(self.embedding_dim)] * len(docs)


class MockReader(BaseReader):
    outgoing_edges = 1

    def predict(self, query: str, documents: List[Document], top_k: Optional[int] = None):
        pass

    def predict_batch(self, query_doc_list: List[dict], top_k: Optional[int] = None, batch_size: Optional[int] = None):
        pass


#
# Document collections
#


@pytest.fixture
def docs_all_formats() -> List[Union[Document, Dict[str, Any]]]:
    return [
        # metafield at the top level for backward compatibility
        {
            "content": "My name is Paul and I live in New York",
            "meta_field": "test2",
            "name": "filename2",
            "date_field": "2019-10-01",
            "numeric_field": 5.0,
        },
        # "dict" format
        {
            "content": "My name is Carla and I live in Berlin",
            "meta": {"meta_field": "test1", "name": "filename1", "date_field": "2020-03-01", "numeric_field": 5.5},
        },
        # Document object
        Document(
            content="My name is Christelle and I live in Paris",
            meta={"meta_field": "test3", "name": "filename3", "date_field": "2018-10-01", "numeric_field": 4.5},
        ),
        Document(
            content="My name is Camila and I live in Madrid",
            meta={"meta_field": "test4", "name": "filename4", "date_field": "2021-02-01", "numeric_field": 3.0},
        ),
        Document(
            content="My name is Matteo and I live in Rome",
            meta={"meta_field": "test5", "name": "filename5", "date_field": "2019-01-01", "numeric_field": 0.0},
        ),
    ]


@pytest.fixture
def docs(docs_all_formats) -> List[Document]:
    return [Document.from_dict(doc) if isinstance(doc, dict) else doc for doc in docs_all_formats]


@pytest.fixture
def docs_with_ids(docs) -> List[Document]:
    # Should be already sorted
    uuids = [
        UUID("190a2421-7e48-4a49-a639-35a86e202dfb"),
        UUID("20ff1706-cb55-4704-8ae8-a3459774c8dc"),
        UUID("5078722f-07ae-412d-8ccb-b77224c4bacb"),
        UUID("81d8ca45-fad1-4d1c-8028-d818ef33d755"),
        UUID("f985789f-1673-4d8f-8d5f-2b8d3a9e8e23"),
    ]
    uuids.sort()
    for doc, uuid in zip(docs, uuids):
        doc.id = str(uuid)
    return docs


@pytest.fixture
def docs_with_random_emb(docs) -> List[Document]:
    for doc in docs:
        doc.embedding = np.random.random([768])
    return docs


@pytest.fixture
def docs_with_true_emb():
    return [
        Document(
            content="The capital of Germany is the city state of Berlin.",
            embedding=np.loadtxt(SAMPLES_PATH / "embeddings" / "embedding_1.txt"),
        ),
        Document(
            content="Berlin is the capital and largest city of Germany by both area and population.",
            embedding=np.loadtxt(SAMPLES_PATH / "embeddings" / "embedding_2.txt"),
        ),
    ]


@pytest.fixture(autouse=True)
def gc_cleanup(request):
    """
    Run garbage collector between tests in order to reduce memory footprint for CI.
    """
    yield
    gc.collect()


@pytest.fixture(scope="session")
def elasticsearch_fixture():
    # test if a ES cluster is already running. If not, download and start an ES instance locally.
    try:
        client = Elasticsearch(hosts=[{"host": "localhost", "port": "9200"}])
        client.info()
    except:
        print("Starting Elasticsearch ...")
        status = subprocess.run(["docker rm haystack_test_elastic"], shell=True)
        status = subprocess.run(
            [
                'docker run -d --name haystack_test_elastic -p 9200:9200 -e "discovery.type=single-node" elasticsearch:7.9.2'
            ],
            shell=True,
        )
        if status.returncode:
            raise Exception("Failed to launch Elasticsearch. Please check docker container logs.")
        time.sleep(30)


@pytest.fixture(scope="session")
def milvus_fixture():
    # test if a Milvus server is already running. If not, start Milvus docker container locally.
    # Make sure you have given > 6GB memory to docker engine
    try:
        milvus_server = Milvus(uri="tcp://localhost:19530", timeout=5, wait_timeout=5)
        milvus_server.server_status(timeout=5)
    except:
        print("Starting Milvus ...")
        status = subprocess.run(
            [
                "docker run -d --name milvus_cpu_0.10.5 -p 19530:19530 -p 19121:19121 "
                "milvusdb/milvus:0.10.5-cpu-d010621-4eda95"
            ],
            shell=True,
        )
        time.sleep(40)


@pytest.fixture(scope="session")
def weaviate_fixture():
    # test if a Weaviate server is already running. If not, start Weaviate docker container locally.
    # Make sure you have given > 6GB memory to docker engine
    try:
        weaviate_server = weaviate.Client(url="http://localhost:8080", timeout_config=(5, 15))
        weaviate_server.is_ready()
    except:
        print("Starting Weaviate servers ...")
        status = subprocess.run(["docker rm haystack_test_weaviate"], shell=True)
        status = subprocess.run(
            ["docker run -d --name haystack_test_weaviate -p 8080:8080 semitechnologies/weaviate:1.11.0"], shell=True
        )
        if status.returncode:
            raise Exception("Failed to launch Weaviate. Please check docker container logs.")
        time.sleep(60)


@pytest.fixture(scope="session")
def graphdb_fixture():
    # test if a GraphDB instance is already running. If not, download and start a GraphDB instance locally.
    try:
        kg = GraphDBKnowledgeGraph()
        # fail if not running GraphDB
        kg.delete_index()
    except:
        print("Starting GraphDB ...")
        status = subprocess.run(["docker rm haystack_test_graphdb"], shell=True)
        status = subprocess.run(
            [
                "docker run -d -p 7200:7200 --name haystack_test_graphdb docker-registry.ontotext.com/graphdb-free:9.4.1-adoptopenjdk11"
            ],
            shell=True,
        )
        if status.returncode:
            raise Exception("Failed to launch GraphDB. Please check docker container logs.")
        time.sleep(30)


@pytest.fixture(scope="session")
def tika_fixture():
    try:
        tika_url = "http://localhost:9998/tika"
        ping = requests.get(tika_url)
        if ping.status_code != 200:
            raise Exception("Unable to connect Tika. Please check tika endpoint {0}.".format(tika_url))
    except:
        print("Starting Tika ...")
        status = subprocess.run(["docker run -d --name tika -p 9998:9998 apache/tika:1.24.1"], shell=True)
        if status.returncode:
            raise Exception("Failed to launch Tika. Please check docker container logs.")
        time.sleep(30)


@pytest.fixture(scope="session")
def xpdf_fixture():
    verify_installation = run(["pdftotext"], shell=True)
    if verify_installation.returncode == 127:
        if platform.startswith("linux"):
            platform_id = "linux"
            sudo_prefix = "sudo"
        elif platform.startswith("darwin"):
            platform_id = "mac"
            # For Mac, generally sudo need password in interactive console.
            # But most of the cases current user already have permission to copy to /user/local/bin.
            # Hence removing sudo requirement for Mac.
            sudo_prefix = ""
        else:
            raise Exception(
                """Currently auto installation of pdftotext is not supported on {0} platform """.format(platform)
            )
        commands = """ wget --no-check-certificate https://dl.xpdfreader.com/xpdf-tools-{0}-4.03.tar.gz &&
                       tar -xvf xpdf-tools-{0}-4.03.tar.gz &&
                       {1} cp xpdf-tools-{0}-4.03/bin64/pdftotext /usr/local/bin""".format(
            platform_id, sudo_prefix
        )
        run([commands], shell=True)

        verify_installation = run(["pdftotext -v"], shell=True)
        if verify_installation.returncode == 127:
            raise Exception(
                """pdftotext is not installed. It is part of xpdf or poppler-utils software suite.
                 You can download for your OS from here: https://www.xpdfreader.com/download.html."""
            )


@pytest.fixture
def deepset_cloud_fixture():
    if MOCK_DC:
        responses.add(
            method=responses.GET,
            url=f"{DC_API_ENDPOINT}/workspaces/default/indexes/{DC_TEST_INDEX}",
            match=[responses.matchers.header_matcher({"authorization": f"Bearer {DC_API_KEY}"})],
            json={"indexing": {"status": "INDEXED", "pending_file_count": 0, "total_file_count": 31}},
            status=200,
        )
        responses.add(
            method=responses.GET,
            url=f"{DC_API_ENDPOINT}/workspaces/default/pipelines",
            match=[responses.matchers.header_matcher({"authorization": f"Bearer {DC_API_KEY}"})],
            json={
                "data": [
                    {
                        "name": DC_TEST_INDEX,
                        "status": "DEPLOYED",
                        "indexing": {"status": "INDEXED", "pending_file_count": 0, "total_file_count": 31},
                    }
                ],
                "has_more": False,
                "total": 1,
            },
        )
    else:
        responses.add_passthru(DC_API_ENDPOINT)


@pytest.fixture
@responses.activate
def deepset_cloud_document_store(deepset_cloud_fixture):
    return DeepsetCloudDocumentStore(api_endpoint=DC_API_ENDPOINT, api_key=DC_API_KEY, index=DC_TEST_INDEX)


@pytest.fixture
def rag_generator():
    return RAGenerator(model_name_or_path="facebook/rag-token-nq", generator_type="token", max_length=20)


@pytest.fixture
def openai_generator():
    return OpenAIAnswerGenerator(api_key=os.environ.get("OPENAI_API_KEY", ""), model="text-babbage-001", top_k=1)


@pytest.fixture
def question_generator():
    return QuestionGenerator(model_name_or_path="valhalla/t5-small-e2e-qg")


@pytest.fixture
def lfqa_generator(request):
    return Seq2SeqGenerator(model_name_or_path=request.param, min_length=100, max_length=200)


@pytest.fixture
def summarizer():
    return TransformersSummarizer(model_name_or_path="google/pegasus-xsum", use_gpu=-1)


@pytest.fixture
def en_to_de_translator():
    return TransformersTranslator(model_name_or_path="Helsinki-NLP/opus-mt-en-de")


@pytest.fixture
def de_to_en_translator():
    return TransformersTranslator(model_name_or_path="Helsinki-NLP/opus-mt-de-en")


@pytest.fixture
def reader_without_normalized_scores():
    return FARMReader(
        model_name_or_path="distilbert-base-uncased-distilled-squad",
        use_gpu=False,
        top_k_per_sample=5,
        num_processes=0,
        use_confidence_scores=False,
    )


@pytest.fixture(params=["farm", "transformers"])
def reader(request):
    if request.param == "farm":
        return FARMReader(
            model_name_or_path="distilbert-base-uncased-distilled-squad",
            use_gpu=False,
            top_k_per_sample=5,
            num_processes=0,
        )
    if request.param == "transformers":
        return TransformersReader(
            model_name_or_path="distilbert-base-uncased-distilled-squad",
            tokenizer="distilbert-base-uncased",
            use_gpu=-1,
        )


@pytest.fixture(params=["tapas", "rci"])
def table_reader(request):
    if request.param == "tapas":
        return TableReader(model_name_or_path="google/tapas-base-finetuned-wtq")
    elif request.param == "rci":
        return RCIReader(
            row_model_name_or_path="michaelrglass/albert-base-rci-wikisql-row",
            column_model_name_or_path="michaelrglass/albert-base-rci-wikisql-col",
        )


@pytest.fixture
def ranker_two_logits():
    return SentenceTransformersRanker(model_name_or_path="deepset/gbert-base-germandpr-reranking")


@pytest.fixture
def ranker():
    return SentenceTransformersRanker(model_name_or_path="cross-encoder/ms-marco-MiniLM-L-12-v2")


@pytest.fixture
def document_classifier():
    return TransformersDocumentClassifier(
        model_name_or_path="bhadresh-savani/distilbert-base-uncased-emotion", use_gpu=False
    )


@pytest.fixture
def zero_shot_document_classifier():
    return TransformersDocumentClassifier(
        model_name_or_path="cross-encoder/nli-distilroberta-base",
        use_gpu=False,
        task="zero-shot-classification",
        labels=["negative", "positive"],
    )


@pytest.fixture
def batched_document_classifier():
    return TransformersDocumentClassifier(
        model_name_or_path="bhadresh-savani/distilbert-base-uncased-emotion", use_gpu=False, batch_size=16
    )


@pytest.fixture
def indexing_document_classifier():
    return TransformersDocumentClassifier(
        model_name_or_path="bhadresh-savani/distilbert-base-uncased-emotion",
        use_gpu=False,
        batch_size=16,
        classification_field="class_field",
    )


# TODO Fix bug in test_no_answer_output when using
# @pytest.fixture(params=["farm", "transformers"])
@pytest.fixture(params=["farm"])
def no_answer_reader(request):
    if request.param == "farm":
        return FARMReader(
            model_name_or_path="deepset/roberta-base-squad2",
            use_gpu=False,
            top_k_per_sample=5,
            no_ans_boost=0,
            return_no_answer=True,
            num_processes=0,
        )
    if request.param == "transformers":
        return TransformersReader(
            model_name_or_path="deepset/roberta-base-squad2",
            tokenizer="deepset/roberta-base-squad2",
            use_gpu=-1,
            top_k_per_candidate=5,
        )


@pytest.fixture
def prediction(reader, docs):
    prediction = reader.predict(query="Who lives in Berlin?", documents=docs, top_k=5)
    return prediction


@pytest.fixture
def no_answer_prediction(no_answer_reader, docs):
    prediction = no_answer_reader.predict(query="What is the meaning of life?", documents=docs, top_k=5)
    return prediction


@pytest.fixture(params=["es_filter_only", "elasticsearch", "dpr", "embedding", "tfidf", "table_text_retriever"])
def retriever(request, document_store):
    return get_retriever(request.param, document_store)


# @pytest.fixture(params=["es_filter_only", "elasticsearch", "dpr", "embedding", "tfidf"])
@pytest.fixture(params=["tfidf"])
def retriever_with_docs(request, document_store_with_docs):
    return get_retriever(request.param, document_store_with_docs)


def get_retriever(retriever_type, document_store):

    if retriever_type == "dpr":
        retriever = DensePassageRetriever(
            document_store=document_store,
            query_embedding_model="facebook/dpr-question_encoder-single-nq-base",
            passage_embedding_model="facebook/dpr-ctx_encoder-single-nq-base",
            use_gpu=False,
            embed_title=True,
        )
    elif retriever_type == "mdr":
        retriever = MultihopEmbeddingRetriever(
            document_store=document_store,
            embedding_model="deutschmann/mdr_roberta_q_encoder",  # or "facebook/dpr-ctx_encoder-single-nq-base"
            use_gpu=False,
        )
    elif retriever_type == "tfidf":
        retriever = TfidfRetriever(document_store=document_store)
        retriever.fit()
    elif retriever_type == "embedding":
        retriever = EmbeddingRetriever(
            document_store=document_store, embedding_model="deepset/sentence_bert", use_gpu=False
        )
    elif retriever_type == "embedding_sbert":
        retriever = EmbeddingRetriever(
            document_store=document_store,
            embedding_model="sentence-transformers/msmarco-distilbert-base-tas-b",
            model_format="sentence_transformers",
            use_gpu=False,
        )
    elif retriever_type == "retribert":
        retriever = EmbeddingRetriever(
            document_store=document_store, embedding_model="yjernite/retribert-base-uncased", use_gpu=False
        )
    elif retriever_type == "dpr_lfqa":
        retriever = DensePassageRetriever(
            document_store=document_store,
            query_embedding_model="vblagoje/dpr-question_encoder-single-lfqa-wiki",
            passage_embedding_model="vblagoje/dpr-ctx_encoder-single-lfqa-wiki",
            use_gpu=False,
            embed_title=True,
        )
    elif retriever_type == "elasticsearch":
        retriever = BM25Retriever(document_store=document_store)
    elif retriever_type == "es_filter_only":
        retriever = FilterRetriever(document_store=document_store)
    elif retriever_type == "table_text_retriever":
        retriever = TableTextRetriever(
            document_store=document_store,
            query_embedding_model="deepset/bert-small-mm_retrieval-question_encoder",
            passage_embedding_model="deepset/bert-small-mm_retrieval-passage_encoder",
            table_embedding_model="deepset/bert-small-mm_retrieval-table_encoder",
            use_gpu=False,
        )
    else:
        raise Exception(f"No retriever fixture for '{retriever_type}'")

    return retriever


def ensure_ids_are_correct_uuids(docs: list, document_store: object) -> None:
    # Weaviate currently only supports UUIDs
    if type(document_store) == WeaviateDocumentStore:
        for d in docs:
            d["id"] = str(uuid.uuid4())


# FIXME Fix this in the docstore tests refactoring
from inspect import getmembers, isclass, isfunction


def mock_pinecone(monkeypatch):
    for fname, function in getmembers(pinecone_mock, isfunction):
        monkeypatch.setattr(f"pinecone.{fname}", function, raising=False)
    for cname, class_ in getmembers(pinecone_mock, isclass):
        monkeypatch.setattr(f"pinecone.{cname}", class_, raising=False)


@pytest.fixture(params=["elasticsearch", "faiss", "memory", "milvus1", "milvus", "weaviate", "pinecone"])
def document_store_with_docs(request, docs, tmp_path, monkeypatch):
    if request.param == "pinecone":
        mock_pinecone(monkeypatch)

    embedding_dim = request.node.get_closest_marker("embedding_dim", pytest.mark.embedding_dim(768))
    document_store = get_document_store(
        document_store_type=request.param, embedding_dim=embedding_dim.args[0], tmp_path=tmp_path
    )
    document_store.write_documents(docs)
    yield document_store
    document_store.delete_index(document_store.index)


@pytest.fixture
def document_store(request, tmp_path, monkeypatch: pytest.MonkeyPatch):
    if request.param == "pinecone":
        mock_pinecone(monkeypatch)

    embedding_dim = request.node.get_closest_marker("embedding_dim", pytest.mark.embedding_dim(768))
    document_store = get_document_store(
        document_store_type=request.param, embedding_dim=embedding_dim.args[0], tmp_path=tmp_path
    )
    yield document_store
    document_store.delete_index(document_store.index)


@pytest.fixture(params=["memory", "faiss", "milvus1", "milvus", "elasticsearch", "pinecone"])
def document_store_dot_product(request, tmp_path, monkeypatch):
    if request.param == "pinecone":
        mock_pinecone(monkeypatch)

    embedding_dim = request.node.get_closest_marker("embedding_dim", pytest.mark.embedding_dim(768))
    document_store = get_document_store(
        document_store_type=request.param,
        embedding_dim=embedding_dim.args[0],
        similarity="dot_product",
        tmp_path=tmp_path,
    )
    yield document_store
    document_store.delete_index(document_store.index)


@pytest.fixture(params=["memory", "faiss", "milvus1", "milvus", "elasticsearch", "pinecone", "weaviate"])
def document_store_dot_product_with_docs(request, docs, tmp_path, monkeypatch):
    if request.param == "pinecone":
        mock_pinecone(monkeypatch)

    embedding_dim = request.node.get_closest_marker("embedding_dim", pytest.mark.embedding_dim(768))
    document_store = get_document_store(
        document_store_type=request.param,
        embedding_dim=embedding_dim.args[0],
        similarity="dot_product",
        tmp_path=tmp_path,
    )
    document_store.write_documents(docs)
    yield document_store
    document_store.delete_index(document_store.index)


@pytest.fixture(params=["elasticsearch", "faiss", "memory", "milvus1", "pinecone"])
def document_store_dot_product_small(request, tmp_path, monkeypatch):
    if request.param == "pinecone":
        mock_pinecone(monkeypatch)

    embedding_dim = request.node.get_closest_marker("embedding_dim", pytest.mark.embedding_dim(3))
    document_store = get_document_store(
        document_store_type=request.param,
        embedding_dim=embedding_dim.args[0],
        similarity="dot_product",
        tmp_path=tmp_path,
    )
    yield document_store
    document_store.delete_index(document_store.index)


@pytest.fixture(params=["elasticsearch", "faiss", "memory", "milvus1", "milvus", "weaviate", "pinecone"])
def document_store_small(request, tmp_path, monkeypatch):
    if request.param == "pinecone":
        mock_pinecone(monkeypatch)

    embedding_dim = request.node.get_closest_marker("embedding_dim", pytest.mark.embedding_dim(3))
    document_store = get_document_store(
        document_store_type=request.param, embedding_dim=embedding_dim.args[0], similarity="cosine", tmp_path=tmp_path
    )
    yield document_store
    document_store.delete_index(document_store.index)


@pytest.fixture(autouse=True)
def postgres_fixture():
    if SQL_TYPE == "postgres":
        setup_postgres()
        yield
        teardown_postgres()
    else:
        yield


@pytest.fixture
def sql_url(tmp_path):
    return get_sql_url(tmp_path)


def get_sql_url(tmp_path):
    if SQL_TYPE == "postgres":
        return "postgresql://postgres:postgres@127.0.0.1/postgres"
    else:
        return f"sqlite:///{tmp_path}/haystack_test.db"


def setup_postgres():
    # status = subprocess.run(["docker run --name postgres_test -d -e POSTGRES_HOST_AUTH_METHOD=trust -p 5432:5432 postgres"], shell=True)
    # if status.returncode:
    #     logging.warning("Tried to start PostgreSQL through Docker but this failed. It is likely that there is already an existing instance running.")
    # else:
    #     sleep(5)
    engine = create_engine("postgresql://postgres:postgres@127.0.0.1/postgres", isolation_level="AUTOCOMMIT")

    with engine.connect() as connection:
        try:
            connection.execute(text("DROP SCHEMA public CASCADE"))
        except Exception as e:
            logging.error(e)
        connection.execute(text("CREATE SCHEMA public;"))
        connection.execute(text('SET SESSION idle_in_transaction_session_timeout = "1s";'))


def teardown_postgres():
    engine = create_engine("postgresql://postgres:postgres@127.0.0.1/postgres", isolation_level="AUTOCOMMIT")
    with engine.connect() as connection:
        connection.execute(text("DROP SCHEMA public CASCADE"))
        connection.close()


def get_document_store(
    document_store_type,
    tmp_path,
    embedding_dim=768,
    embedding_field="embedding",
    index="haystack_test",
    similarity: str = "cosine",
    recreate_index: bool = True,
):  # cosine is default similarity as dot product is not supported by Weaviate
    if document_store_type == "sql":
        document_store = SQLDocumentStore(url=get_sql_url(tmp_path), index=index, isolation_level="AUTOCOMMIT")

    elif document_store_type == "memory":
        document_store = InMemoryDocumentStore(
            return_embedding=True,
            embedding_dim=embedding_dim,
            embedding_field=embedding_field,
            index=index,
            similarity=similarity,
        )

    elif document_store_type == "elasticsearch":
        # make sure we start from a fresh index
        document_store = ElasticsearchDocumentStore(
            index=index,
            return_embedding=True,
            embedding_dim=embedding_dim,
            embedding_field=embedding_field,
            similarity=similarity,
            recreate_index=recreate_index,
        )

    elif document_store_type == "faiss":
        document_store = FAISSDocumentStore(
            embedding_dim=embedding_dim,
            sql_url=get_sql_url(tmp_path),
            return_embedding=True,
            embedding_field=embedding_field,
            index=index,
            similarity=similarity,
            isolation_level="AUTOCOMMIT",
        )

    elif document_store_type == "milvus1":
        document_store = MilvusDocumentStore(
            embedding_dim=embedding_dim,
            sql_url=get_sql_url(tmp_path),
            return_embedding=True,
            embedding_field=embedding_field,
            index=index,
            similarity=similarity,
            isolation_level="AUTOCOMMIT",
        )

    elif document_store_type == "milvus":
        document_store = MilvusDocumentStore(
            embedding_dim=embedding_dim,
            sql_url=get_sql_url(tmp_path),
            return_embedding=True,
            embedding_field=embedding_field,
            index=index,
            similarity=similarity,
            isolation_level="AUTOCOMMIT",
            recreate_index=recreate_index,
        )

    elif document_store_type == "weaviate":
        document_store = WeaviateDocumentStore(
            index=index, similarity=similarity, embedding_dim=embedding_dim, recreate_index=recreate_index
        )

    elif document_store_type == "pinecone":
        document_store = PineconeDocumentStore(
            api_key=os.environ.get("PINECONE_API_KEY"),
            embedding_dim=embedding_dim,
            embedding_field=embedding_field,
            index=index,
            similarity=similarity,
<<<<<<< HEAD
            recreate_index=True,
            metadata_config={"indexed": META_FIELDS},
=======
            recreate_index=recreate_index,
>>>>>>> aafa017c
        )

    else:
        raise Exception(f"No document store fixture for '{document_store_type}'")

    return document_store


@pytest.fixture
def adaptive_model_qa(num_processes):
    """
    PyTest Fixture for a Question Answering Inferencer based on PyTorch.
    """
    try:
        model = Inferencer.load(
            "deepset/bert-base-cased-squad2",
            task_type="question_answering",
            batch_size=16,
            num_processes=num_processes,
            gpu=False,
        )
        yield model
    finally:
        if num_processes != 0:
            # close the pool
            # we pass join=True to wait for all sub processes to close
            # this is because below we want to test if all sub-processes
            # have exited
            model.close_multiprocessing_pool(join=True)

    # check if all workers (sub processes) are closed
    current_process = psutil.Process()
    children = current_process.children()
    if len(children) != 0:
        logging.error(f"Not all the subprocesses are closed! {len(children)} are still running.")


@pytest.fixture
def bert_base_squad2(request):
    model = QAInferencer.load(
        "deepset/minilm-uncased-squad2",
        task_type="question_answering",
        batch_size=4,
        num_processes=0,
        multithreading_rust=False,
        use_fast=True,  # TODO parametrize this to test slow as well
    )
    return model<|MERGE_RESOLUTION|>--- conflicted
+++ resolved
@@ -992,12 +992,8 @@
             embedding_field=embedding_field,
             index=index,
             similarity=similarity,
-<<<<<<< HEAD
-            recreate_index=True,
+            recreate_index=recreate_index,
             metadata_config={"indexed": META_FIELDS},
-=======
-            recreate_index=recreate_index,
->>>>>>> aafa017c
         )
 
     else:
