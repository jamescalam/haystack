from __future__ import annotations
from typing import Dict, List, Optional, Any, Set, Tuple, Union

try:
    from typing import Literal
except ImportError:
    from typing_extensions import Literal  # type: ignore

import copy
import json
import inspect
import logging
import tempfile
import traceback
from pathlib import Path

import yaml
import numpy as np
import pandas as pd
import networkx as nx
from pandas.core.frame import DataFrame
from tqdm import tqdm
from networkx import DiGraph
from networkx.drawing.nx_agraph import to_agraph

from haystack import __version__
from haystack.nodes.evaluator.evaluator import (
    calculate_em_str_multi,
    calculate_f1_str_multi,
    semantic_answer_similarity,
)
from haystack.pipelines.config import (
    get_component_definitions,
    get_pipeline_definition,
    read_pipeline_config_from_yaml,
    validate_config,
    _add_node_to_pipeline_graph,
)
from haystack.pipelines.utils import generate_code, print_eval_report
from haystack.utils import DeepsetCloud
from haystack.schema import EvaluationResult, MultiLabel, Document
from haystack.errors import HaystackError, PipelineError, PipelineConfigError
from haystack.nodes.base import BaseComponent, RootNode
from haystack.nodes.retriever.base import BaseRetriever
from haystack.document_stores.base import BaseDocumentStore
from haystack.telemetry import send_event
from haystack.utils.experiment_tracking import MLflowTrackingHead, Tracker as tracker


logger = logging.getLogger(__name__)


ROOT_NODE_TO_PIPELINE_NAME = {"query": "query", "file": "indexing"}
CODE_GEN_DEFAULT_COMMENT = "This code has been generated."
TRACKING_TOOL_TO_HEAD = {"mlflow": MLflowTrackingHead}


class Pipeline:
    """
    Pipeline brings together building blocks to build a complex search pipeline with Haystack & user-defined components.

    Under-the-hood, a pipeline is represented as a directed acyclic graph of component nodes. It enables custom query
    flows with options to branch queries(eg, extractive qa vs keyword match query), merge candidate documents for a
    Reader from multiple Retrievers, or re-ranking of candidate documents.
    """

    def __init__(self):
        self.graph = DiGraph()
        self.root_node = None

    @property
    def components(self) -> Dict[str, BaseComponent]:
        return {
            name: attributes["component"]
            for name, attributes in self.graph.nodes.items()
            if not isinstance(attributes["component"], RootNode)
        }

    def to_code(
        self, pipeline_variable_name: str = "pipeline", generate_imports: bool = True, add_comment: bool = False
    ) -> str:
        """
        Returns the code to create this pipeline as string.

        :param pipeline_variable_name: The variable name of the generated pipeline.
                                       Default value is 'pipeline'.
        :param generate_imports: Whether to include the required import statements into the code.
                                 Default value is True.
        :param add_comment: Whether to add a preceding comment that this code has been generated.
                            Default value is False.
        """
        pipeline_config = self.get_config()
        code = generate_code(
            pipeline_config=pipeline_config,
            pipeline_variable_name=pipeline_variable_name,
            generate_imports=generate_imports,
            comment=CODE_GEN_DEFAULT_COMMENT if add_comment else None,
        )
        return code

    def to_notebook_cell(
        self, pipeline_variable_name: str = "pipeline", generate_imports: bool = True, add_comment: bool = True
    ):
        """
        Creates a new notebook cell with the code to create this pipeline.

        :param pipeline_variable_name: The variable name of the generated pipeline.
                                       Default value is 'pipeline'.
        :param generate_imports: Whether to include the required import statements into the code.
                                 Default value is True.
        :param add_comment: Whether to add a preceding comment that this code has been generated.
                            Default value is True.
        """
        pipeline_config = self.get_config()
        code = generate_code(
            pipeline_config=pipeline_config,
            pipeline_variable_name=pipeline_variable_name,
            generate_imports=generate_imports,
            comment=CODE_GEN_DEFAULT_COMMENT if add_comment else None,
            add_pipeline_cls_import=False,
        )
        try:
            get_ipython().set_next_input(code)  # type: ignore
        except NameError:
            logger.error("Could not create notebook cell. Make sure you're running in a notebook environment.")

    @classmethod
<<<<<<< HEAD
=======
    @abstractmethod
    def load_from_config(
        cls,
        pipeline_config: Dict,
        pipeline_name: Optional[str] = None,
        overwrite_with_env_variables: bool = True,
        strict_version_check: bool = False,
    ):
        """
        Load Pipeline from a config dict defining the individual components and how they're tied together to form
        a Pipeline. A single config can declare multiple Pipelines, in which case an explicit `pipeline_name` must
        be passed.

        Here's a sample configuration:

            ```python
            |   {
            |       "version": "1.0",
            |       "components": [
            |           {  # define all the building-blocks for Pipeline
            |               "name": "MyReader",  # custom-name for the component; helpful for visualization & debugging
            |               "type": "FARMReader",  # Haystack Class name for the component
            |               "params": {"no_ans_boost": -10, "model_name_or_path": "deepset/roberta-base-squad2"},
            |           },
            |           {
            |               "name": "MyESRetriever",
            |               "type": "BM25Retriever",
            |               "params": {
            |                   "document_store": "MyDocumentStore",  # params can reference other components defined in the YAML
            |                   "custom_query": None,
            |               },
            |           },
            |           {"name": "MyDocumentStore", "type": "ElasticsearchDocumentStore", "params": {"index": "haystack_test"}},
            |       ],
            |       "pipelines": [
            |           {  # multiple Pipelines can be defined using the components from above
            |               "name": "my_query_pipeline",  # a simple extractive-qa Pipeline
            |               "nodes": [
            |                   {"name": "MyESRetriever", "inputs": ["Query"]},
            |                   {"name": "MyReader", "inputs": ["MyESRetriever"]},
            |               ],
            |           }
            |       ],
            |   }
            ```

        :param pipeline_config: the pipeline config as dict
        :param pipeline_name: if the config contains multiple pipelines, the pipeline_name to load must be set.
        :param overwrite_with_env_variables: Overwrite the configuration with environment variables. For example,
                                             to change index name param for an ElasticsearchDocumentStore, an env
                                             variable 'MYDOCSTORE_PARAMS_INDEX=documents-2021' can be set. Note that an
                                             `_` sign must be used to specify nested hierarchical properties.
        :param strict_version_check: whether to fail in case of a version mismatch (throws a warning otherwise)
        """
        raise NotImplementedError("This is an abstract method. Use Pipeline or RayPipeline instead.")

    @classmethod
    @abstractmethod
    def load_from_yaml(cls, path: Path, pipeline_name: Optional[str] = None, overwrite_with_env_variables: bool = True):
        """
        Load Pipeline from a YAML file defining the individual components and how they're tied together to form
        a Pipeline. A single YAML can declare multiple Pipelines, in which case an explicit `pipeline_name` must
        be passed.

        Here's a sample configuration:

            ```yaml
            |   version: '1.0'
            |
            |    components:    # define all the building-blocks for Pipeline
            |    - name: MyReader       # custom-name for the component; helpful for visualization & debugging
            |      type: FARMReader    # Haystack Class name for the component
            |      params:
            |        no_ans_boost: -10
            |        model_name_or_path: deepset/roberta-base-squad2
            |    - name: MyESRetriever
            |      type: BM25Retriever
            |      params:
            |        document_store: MyDocumentStore    # params can reference other components defined in the YAML
            |        custom_query: null
            |    - name: MyDocumentStore
            |      type: ElasticsearchDocumentStore
            |      params:
            |        index: haystack_test
            |
            |    pipelines:    # multiple Pipelines can be defined using the components from above
            |    - name: my_query_pipeline    # a simple extractive-qa Pipeline
            |      nodes:
            |      - name: MyESRetriever
            |        inputs: [Query]
            |      - name: MyReader
            |        inputs: [MyESRetriever]
            ```

        Note that, in case of a mismatch in version between Haystack and the YAML, a warning will be printed.
        If the pipeline loads correctly regardless, save again the pipeline using `Pipeline.save_to_yaml()` to remove the warning.

        :param path: path of the YAML file.
        :param pipeline_name: if the YAML contains multiple pipelines, the pipeline_name to load must be set.
        :param overwrite_with_env_variables: Overwrite the YAML configuration with environment variables. For example,
                                             to change index name param for an ElasticsearchDocumentStore, an env
                                             variable 'MYDOCSTORE_PARAMS_INDEX=documents-2021' can be set. Note that an
                                             `_` sign must be used to specify nested hierarchical properties.
        """
        raise NotImplementedError("This is an abstract method. Use Pipeline or RayPipeline instead.")

    @classmethod
>>>>>>> d49e92e2
    def load_from_deepset_cloud(
        cls,
        pipeline_config_name: str,
        pipeline_name: str = "query",
        workspace: str = "default",
        api_key: Optional[str] = None,
        api_endpoint: Optional[str] = None,
        overwrite_with_env_variables: bool = False,
    ):
        """
        Load Pipeline from Deepset Cloud defining the individual components and how they're tied together to form
        a Pipeline. A single config can declare multiple Pipelines, in which case an explicit `pipeline_name` must
        be passed.

        In order to get a list of all available pipeline_config_names, call `list_pipelines_on_deepset_cloud()`.
        Use the returned `name` as `pipeline_config_name`.

        :param pipeline_config_name: name of the config file inside the Deepset Cloud workspace.
                                     To get a list of all available pipeline_config_names, call `list_pipelines_on_deepset_cloud()`.
        :param pipeline_name: specifies which pipeline to load from config.
                              Deepset Cloud typically provides a 'query' and a 'index' pipeline per config.
        :param workspace: workspace in Deepset Cloud
        :param api_key: Secret value of the API key.
                        If not specified, will be read from DEEPSET_CLOUD_API_KEY environment variable.
        :param api_endpoint: The URL of the Deepset Cloud API.
                             If not specified, will be read from DEEPSET_CLOUD_API_ENDPOINT environment variable.
        :param overwrite_with_env_variables: Overwrite the config with environment variables. For example,
                                             to change return_no_answer param for a FARMReader, an env
                                             variable 'READER_PARAMS_RETURN_NO_ANSWER=False' can be set. Note that an
                                             `_` sign must be used to specify nested hierarchical properties.
        """
        client = DeepsetCloud.get_pipeline_client(
            api_key=api_key, api_endpoint=api_endpoint, workspace=workspace, pipeline_config_name=pipeline_config_name
        )
        pipeline_config = client.get_pipeline_config()

        # update document store params in order to connect to correct index
        for component_config in pipeline_config["components"]:
            if component_config["type"] == "DeepsetCloudDocumentStore":
                params = component_config.get("params", {})
                params.update(
                    {
                        "api_key": api_key,
                        "api_endpoint": api_endpoint,
                        "workspace": workspace,
                        "index": pipeline_config_name,
                    }
                )
                component_config["params"] = params

        del pipeline_config["name"]  # Would fail validation otherwise
        pipeline = cls.load_from_config(
            config=pipeline_config,
            pipeline_name=pipeline_name,
            overwrite_with_env_variables=overwrite_with_env_variables,
        )
        return pipeline

    @classmethod
    def list_pipelines_on_deepset_cloud(
        cls, workspace: str = "default", api_key: Optional[str] = None, api_endpoint: Optional[str] = None
    ) -> List[dict]:
        """
        Lists all pipeline configs available on Deepset Cloud.

        :param workspace: workspace in Deepset Cloud
        :param api_key: Secret value of the API key.
                        If not specified, will be read from DEEPSET_CLOUD_API_KEY environment variable.
        :param api_endpoint: The URL of the Deepset Cloud API.
                             If not specified, will be read from DEEPSET_CLOUD_API_ENDPOINT environment variable.

        Returns:
            list of dictionaries: List[dict]
            each dictionary: {
                        "name": str -> `pipeline_config_name` to be used in `load_from_deepset_cloud()`,
                        "..." -> additional pipeline meta information
                        }
            example:
                    [{'name': 'my_super_nice_pipeline_config',
                        'pipeline_id': '2184e0c1-c6ec-40a1-9b28-5d2768e5efa2',
                        'status': 'DEPLOYED',
                        'created_at': '2022-02-01T09:57:03.803991+00:00',
                        'deleted': False,
                        'is_default': False,
                        'indexing': {'status': 'IN_PROGRESS',
                        'pending_file_count': 3,
                        'total_file_count': 31}}]
        """
        client = DeepsetCloud.get_pipeline_client(api_key=api_key, api_endpoint=api_endpoint, workspace=workspace)
        pipeline_config_infos = list(client.list_pipeline_configs())
        return pipeline_config_infos

    @classmethod
    def save_to_deepset_cloud(
        cls,
        query_pipeline: Pipeline,
        index_pipeline: Pipeline,
        pipeline_config_name: str,
        workspace: str = "default",
        api_key: Optional[str] = None,
        api_endpoint: Optional[str] = None,
        overwrite: bool = False,
    ):
        """
        Saves a Pipeline config to Deepset Cloud defining the individual components and how they're tied together to form
        a Pipeline. A single config must declare a query pipeline and a index pipeline.

        :param query_pipeline: the query pipeline to save.
        :param index_pipeline: the index pipeline to save.
        :param pipeline_config_name: name of the config file inside the Deepset Cloud workspace.
        :param workspace: workspace in Deepset Cloud
        :param api_key: Secret value of the API key.
                        If not specified, will be read from DEEPSET_CLOUD_API_KEY environment variable.
        :param api_endpoint: The URL of the Deepset Cloud API.
                             If not specified, will be read from DEEPSET_CLOUD_API_ENDPOINT environment variable.
        :param overwrite: Whether to overwrite the config if it already exists. Otherwise an error is being raised.
        """
        query_config = query_pipeline.get_config()
        index_config = index_pipeline.get_config()
        pipelines = query_config["pipelines"] + index_config["pipelines"]
        all_components = query_config["components"] + index_config["components"]
        distinct_components = [c for c in {component["name"]: component for component in all_components}.values()]
        document_stores = [c for c in distinct_components if c["type"].endswith("DocumentStore")]
        for document_store in document_stores:
            if document_store["type"] != "DeepsetCloudDocumentStore":
                logger.info(
                    f"In order to be used on Deepset Cloud, component '{document_store['name']}' of type '{document_store['type']}' "
                    f"has been automatically converted to type DeepsetCloudDocumentStore. "
                    f"Usually this replacement will result in equivalent pipeline quality. "
                    f"However depending on chosen settings of '{document_store['name']}' differences might occur."
                )
                document_store["type"] = "DeepsetCloudDocumentStore"
                document_store["params"] = {}
        config = {"components": distinct_components, "pipelines": pipelines, "version": __version__}

        client = DeepsetCloud.get_pipeline_client(api_key=api_key, api_endpoint=api_endpoint, workspace=workspace)
        pipeline_config_info = client.get_pipeline_config_info(pipeline_config_name=pipeline_config_name)
        if pipeline_config_info:
            if overwrite:
                if pipeline_config_info["status"] == "DEPLOYED":
                    raise ValueError(
                        f"Deployed pipeline configs are not allowed to be updated. Please undeploy pipeline config '{pipeline_config_name}' first."
                    )
                client.update_pipeline_config(config=config, pipeline_config_name=pipeline_config_name)
                logger.info(f"Pipeline config '{pipeline_config_name}' successfully updated.")
            else:
                raise ValueError(
                    f"Pipeline config '{pipeline_config_name}' already exists. Set `overwrite=True` to overwrite pipeline config."
                )
        else:
            client.save_pipeline_config(config=config, pipeline_config_name=pipeline_config_name)
            logger.info(f"Pipeline config '{pipeline_config_name}' successfully created.")

    @classmethod
    def deploy_on_deepset_cloud(
        cls,
        pipeline_config_name: str,
        workspace: str = "default",
        api_key: Optional[str] = None,
        api_endpoint: Optional[str] = None,
        timeout: int = 60,
    ):
        """
        Deploys the pipelines of a pipeline config on Deepset Cloud.
        Blocks until pipelines are successfully deployed, deployment failed or timeout exceeds.
        If pipelines are already deployed no action will be taken and an info will be logged.
        If timeout exceeds a TimeoutError will be raised.
        If deployment fails a DeepsetCloudError will be raised.

        Pipeline config must be present on Deepset Cloud. See save_to_deepset_cloud() for more information.

        :param pipeline_config_name: name of the config file inside the Deepset Cloud workspace.
        :param workspace: workspace in Deepset Cloud
        :param api_key: Secret value of the API key.
                        If not specified, will be read from DEEPSET_CLOUD_API_KEY environment variable.
        :param api_endpoint: The URL of the Deepset Cloud API.
                             If not specified, will be read from DEEPSET_CLOUD_API_ENDPOINT environment variable.
        :param timeout: The time in seconds to wait until deployment completes.
                        If the timeout is exceeded an error will be raised.
        """
        client = DeepsetCloud.get_pipeline_client(api_key=api_key, api_endpoint=api_endpoint, workspace=workspace)
        client.deploy(pipeline_config_name=pipeline_config_name, timeout=timeout)

    @classmethod
    def undeploy_on_deepset_cloud(
        cls,
        pipeline_config_name: str,
        workspace: str = "default",
        api_key: Optional[str] = None,
        api_endpoint: Optional[str] = None,
        timeout: int = 60,
    ):
        """
        Undeploys the pipelines of a pipeline config on Deepset Cloud.
        Blocks until pipelines are successfully undeployed, undeployment failed or timeout exceeds.
        If pipelines are already undeployed no action will be taken and an info will be logged.
        If timeout exceeds a TimeoutError will be raised.
        If deployment fails a DeepsetCloudError will be raised.

        Pipeline config must be present on Deepset Cloud. See save_to_deepset_cloud() for more information.

        :param pipeline_config_name: name of the config file inside the Deepset Cloud workspace.
        :param workspace: workspace in Deepset Cloud
        :param api_key: Secret value of the API key.
                        If not specified, will be read from DEEPSET_CLOUD_API_KEY environment variable.
        :param api_endpoint: The URL of the Deepset Cloud API.
                             If not specified, will be read from DEEPSET_CLOUD_API_ENDPOINT environment variable.
        :param timeout: The time in seconds to wait until undeployment completes.
                        If the timeout is exceeded an error will be raised.
        """
        client = DeepsetCloud.get_pipeline_client(api_key=api_key, api_endpoint=api_endpoint, workspace=workspace)
        client.undeploy(pipeline_config_name=pipeline_config_name, timeout=timeout)

    def add_node(self, component: BaseComponent, name: str, inputs: List[str]):
        """
        Add a new node to the pipeline.

        :param component: The object to be called when the data is passed to the node. It can be a Haystack component
                          (like Retriever, Reader, or Generator) or a user-defined object that implements a run()
                          method to process incoming data from predecessor node.
        :param name: The name for the node. It must not contain any dots.
        :param inputs: A list of inputs to the node. If the predecessor node has a single outgoing edge, just the name
                       of node is sufficient. For instance, a 'BM25Retriever' node would always output a single
                       edge with a list of documents. It can be represented as ["BM25Retriever"].

                       In cases when the predecessor node has multiple outputs, e.g., a "QueryClassifier", the output
                       must be specified explicitly as "QueryClassifier.output_2".
        """
        component_definitions = get_component_definitions(config=self.get_config())

        # Name any nested component before adding them
        component.name = name
        component_names = self._get_all_component_names()
        component_names.add(name)
        self._set_sub_component_names(component, component_names=component_names)

        self.graph, self.root_node = _add_node_to_pipeline_graph(
            graph=self.graph,
            root_node_name=self.root_node,
            components=component_definitions,
            node={"name": name, "inputs": inputs},
            instance=component,
        )

    def get_node(self, name: str) -> Optional[BaseComponent]:
        """
        Get a node from the Pipeline.

        :param name: The name of the node.
        """
        graph_node = self.graph.nodes.get(name)
        component = graph_node["component"] if graph_node else None
        return component

    def set_node(self, name: str, component):
        """
        Set the component for a node in the Pipeline.

        :param name: The name of the node.
        :param component: The component object to be set at the node.
        """
        self.graph.nodes[name]["component"] = component

    def run(  # type: ignore
        self,
        query: Optional[str] = None,
        file_paths: Optional[List[str]] = None,
        labels: Optional[MultiLabel] = None,
        documents: Optional[List[Document]] = None,
        meta: Optional[Union[dict, List[dict]]] = None,
        params: Optional[dict] = None,
        debug: Optional[bool] = None,
    ):
        """
        Runs the pipeline, one node at a time.

        :param query: The search query (for query pipelines only)
        :param file_paths: The files to index (for indexing pipelines only)
        :param labels:
        :param documents:
        :param meta:
        :param params: Dictionary of parameters to be dispatched to the nodes.
                       If you want to pass a param to all nodes, you can just use: {"top_k":10}
                       If you want to pass it to targeted nodes, you can do:
                       {"Retriever": {"top_k": 10}, "Reader": {"top_k": 3, "debug": True}}
        :param debug: Whether the pipeline should instruct nodes to collect debug information
                      about their execution. By default these include the input parameters
                      they received and the output they generated. All debug information can
                      then be found in the dict returned by this method under the key "_debug"
        """
        # validate the node names
        if params:
            if not all(node_id in self.graph.nodes for node_id in params.keys()):

                # Might be a non-targeted param. Verify that too
                not_a_node = set(params.keys()) - set(self.graph.nodes)
                valid_global_params = set(["debug"])  # Debug will be picked up by _dispatch_run, see its code
                for node_id in self.graph.nodes:
                    run_signature_args = inspect.signature(self.graph.nodes[node_id]["component"].run).parameters.keys()
                    valid_global_params |= set(run_signature_args)
                invalid_keys = [key for key in not_a_node if key not in valid_global_params]

                if invalid_keys:
                    raise ValueError(
                        f"No node(s) or global parameter(s) named {', '.join(invalid_keys)} found in pipeline."
                    )

        node_output = None
        queue = {
            self.root_node: {"root_node": self.root_node, "params": params}
        }  # ordered dict with "node_id" -> "input" mapping that acts as a FIFO queue
        if query:
            queue[self.root_node]["query"] = query
        if file_paths:
            queue[self.root_node]["file_paths"] = file_paths
        if labels:
            queue[self.root_node]["labels"] = labels
        if documents:
            queue[self.root_node]["documents"] = documents
        if meta:
            queue[self.root_node]["meta"] = meta

        i = 0  # the first item is popped off the queue unless it is a "join" node with unprocessed predecessors
        while queue:
            node_id = list(queue.keys())[i]
            node_input = queue[node_id]
            node_input["node_id"] = node_id

            # Apply debug attributes to the node input params
            # NOTE: global debug attributes will override the value specified
            # in each node's params dictionary.
            if debug is None and node_input:
                if node_input.get("params", {}):
                    debug = params.get("debug", None)  # type: ignore
            if debug is not None:
                if not node_input.get("params", None):
                    node_input["params"] = {}
                if node_id not in node_input["params"].keys():
                    node_input["params"][node_id] = {}
                node_input["params"][node_id]["debug"] = debug

            predecessors = set(nx.ancestors(self.graph, node_id))
            if predecessors.isdisjoint(set(queue.keys())):  # only execute if predecessor nodes are executed
                try:
                    logger.debug(f"Running node `{node_id}` with input `{node_input}`")
                    node_output, stream_id = self.graph.nodes[node_id]["component"]._dispatch_run(**node_input)
                except Exception as e:
                    tb = traceback.format_exc()
                    raise Exception(
                        f"Exception while running node `{node_id}` with input `{node_input}`: {e}, full stack trace: {tb}"
                    )
                queue.pop(node_id)
                #
                if stream_id == "split_documents":
                    for stream_id in [key for key in node_output.keys() if key.startswith("output_")]:
                        current_node_output = {k: v for k, v in node_output.items() if not k.startswith("output_")}
                        current_docs = node_output.pop(stream_id)
                        current_node_output["documents"] = current_docs
                        next_nodes = self.get_next_nodes(node_id, stream_id)
                        for n in next_nodes:
                            queue[n] = current_node_output
                else:
                    next_nodes = self.get_next_nodes(node_id, stream_id)
                    for n in next_nodes:  # add successor nodes with corresponding inputs to the queue
                        if queue.get(n):  # concatenate inputs if it's a join node
                            existing_input = queue[n]
                            if "inputs" not in existing_input.keys():
                                updated_input: dict = {"inputs": [existing_input, node_output], "params": params}
                                if query:
                                    updated_input["query"] = query
                                if file_paths:
                                    updated_input["file_paths"] = file_paths
                                if labels:
                                    updated_input["labels"] = labels
                                if documents:
                                    updated_input["documents"] = documents
                                if meta:
                                    updated_input["meta"] = meta
                            else:
                                existing_input["inputs"].append(node_output)
                                updated_input = existing_input
                            queue[n] = updated_input
                        else:
                            queue[n] = node_output
                i = 0
            else:
                i += 1  # attempt executing next node in the queue as current `node_id` has unprocessed predecessors
        return node_output

    @classmethod
    def eval_beir(
        cls,
        index_pipeline: Pipeline,
        query_pipeline: Pipeline,
        index_params: dict = {},
        query_params: dict = {},
        dataset: str = "scifact",
        dataset_dir: Path = Path("."),
        top_k_values: List[int] = [1, 3, 5, 10, 100, 1000],
        keep_index: bool = False,
    ) -> Tuple[Dict[str, float], Dict[str, float], Dict[str, float], Dict[str, float]]:
        """
        Runs information retrieval evaluation of a pipeline using BEIR on a specified BEIR dataset.
        See https://github.com/beir-cellar/beir for more information.

        :param index_pipeline: The indexing pipeline to use.
        :param query_pipeline: The query pipeline to evaluate.
        :param index_params: The params to use during indexing (see pipeline.run's params).
        :param query_params: The params to use during querying (see pipeline.run's params).
        :param dataset: The BEIR dataset to use.
        :param dataset_dir: The directory to store the dataset to.
        :param top_k_values: The top_k values each metric will be calculated for.
        :param keep_index: Whether to keep the index after evaluation.
                           If True the index will be kept after beir evaluation. Otherwise it will be deleted immediately afterwards.
                           Defaults to False.

        Returns a tuple containing the ncdg, map, recall and precision scores.
        Each metric is represented by a dictionary containing the scores for each top_k value.
        """
        try:
            from beir import util
            from beir.datasets.data_loader import GenericDataLoader
            from beir.retrieval.evaluation import EvaluateRetrieval
        except ModuleNotFoundError as e:
            raise HaystackError("beir is not installed. Please run `pip install farm-haystack[beir]`...") from e

        url = f"https://public.ukp.informatik.tu-darmstadt.de/thakur/BEIR/datasets/{dataset}.zip"
        data_path = util.download_and_unzip(url, dataset_dir)
        logger.info(f"Dataset downloaded here: {data_path}")
        corpus, queries, qrels = GenericDataLoader(data_path).load(split="test")  # or split = "train" or "dev"

        # check index before eval
        document_store = index_pipeline.get_document_store()
        if document_store is not None:
            if document_store.get_document_count() > 0:
                raise HaystackError(f"Index '{document_store.index}' is not empty. Please provide an empty index.")

            if hasattr(document_store, "search_fields"):
                search_fields = getattr(document_store, "search_fields")
                if "name" not in search_fields:
                    logger.warning(
                        "Field 'name' is not part of your DocumentStore's search_fields. Titles won't be searchable. "
                        "Please set search_fields appropriately."
                    )

        haystack_retriever = _HaystackBeirRetrieverAdapter(
            index_pipeline=index_pipeline,
            query_pipeline=query_pipeline,
            index_params=index_params,
            query_params=query_params,
        )
        retriever = EvaluateRetrieval(haystack_retriever, k_values=top_k_values)

        # Retrieve results (format of results is identical to qrels)
        results = retriever.retrieve(corpus, queries)

        # Clean up document store
        if not keep_index and document_store is not None and document_store.index is not None:
            logger.info(f"Cleaning up: deleting index '{document_store.index}'...")
            document_store.delete_index(document_store.index)

        # Evaluate your retrieval using NDCG@k, MAP@K ...
        logger.info(f"Retriever evaluation for k in: {retriever.k_values}")
        ndcg, map_, recall, precision = retriever.evaluate(qrels, results, retriever.k_values)
        return ndcg, map_, recall, precision

    @classmethod
    def execute_eval_run(
        cls,
        index_pipeline: Pipeline,
        query_pipeline: Pipeline,
        evaluation_set_labels: List[MultiLabel],
        corpus_file_paths: List[str],
        experiment_name: str,
        experiment_run_name: str,
        experiment_tracking_tool: Literal["mlflow", None] = None,
        experiment_tracking_uri: Optional[str] = None,
        corpus_file_metas: List[Dict[str, Any]] = None,
        corpus_meta: Dict[str, Any] = {},
        evaluation_set_meta: Dict[str, Any] = {},
        pipeline_meta: Dict[str, Any] = {},
        index_params: dict = {},
        query_params: dict = {},
        sas_model_name_or_path: str = None,
        sas_batch_size: int = 32,
        sas_use_gpu: bool = True,
        add_isolated_node_eval: bool = False,
        reuse_index: bool = False,
    ) -> EvaluationResult:
        """
        Starts an experiment run that first indexes the specified files (forming a corpus) using the index pipeline
        and subsequently evaluates the query pipeline on the provided labels (forming an evaluation set) using pipeline.eval().
        Parameters and results (metrics and predictions) of the run are tracked by an experiment tracking tool for further analysis.
        You can specify the experiment tracking tool by setting the params `experiment_tracking_tool` and `experiment_tracking_uri`
        or by passing a (custom) tracking head to Tracker.set_tracking_head().
        Note, that `experiment_tracking_tool` only supports `mlflow` currently.

        For easier comparison you can pass additional metadata regarding corpus (corpus_meta), evaluation set (evaluation_set_meta) and pipelines (pipeline_meta).
        E.g. you can give them names or ids to identify them across experiment runs.

        This method executes an experiment run. Each experiment run is part of at least one experiment.
        An experiment typically consists of multiple runs to be compared (e.g. using different retrievers in query pipeline).
        Experiment tracking tools usually share the same concepts of experiments and provide additional functionality to easily compare runs across experiments.

        E.g. you can call execute_eval_run() multiple times with different retrievers in your query pipeline and compare the runs in mlflow:

        ```python
            |   for retriever_type, query_pipeline in zip(["sparse", "dpr", "embedding"], [sparse_pipe, dpr_pipe, embedding_pipe]):
            |       eval_result = Pipeline.execute_eval_run(
            |           index_pipeline=index_pipeline,
            |           query_pipeline=query_pipeline,
            |           evaluation_set_labels=labels,
            |           corpus_file_paths=file_paths,
            |           corpus_file_metas=file_metas,
            |           experiment_tracking_tool="mlflow",
            |           experiment_tracking_uri="http://localhost:5000",
            |           experiment_name="my-retriever-experiment",
            |           experiment_run_name=f"run_{retriever_type}",
            |           pipeline_meta={"name": f"my-pipeline-{retriever_type}"},
            |           evaluation_set_meta={"name": "my-evalset"},
            |           corpus_meta={"name": "my-corpus"}.
            |           reuse_index=False
            |       )
        ```

        :param index_pipeline: The indexing pipeline to use.
        :param query_pipeline: The query pipeline to evaluate.
        :param evaluation_set_labels: The labels to evaluate on forming an evalution set.
        :param corpus_file_paths: The files to be indexed and searched during evaluation forming a corpus.
        :param experiment_name: The name of the experiment
        :param experiment_run_name: The name of the experiment run
        :param experiment_tracking_tool: The experiment tracking tool to be used. Currently we only support "mlflow".
                                         If left unset the current TrackingHead specified by Tracker.set_tracking_head() will be used.
        :param experiment_tracking_uri: The uri of the experiment tracking server to be used. Must be specified if experiment_tracking_tool is set.
                                        You can use deepset's public mlflow server via https://public-mlflow.deepset.ai/.
                                        Note, that artifact logging (e.g. Pipeline YAML or evaluation result CSVs) are currently not allowed on deepset's public mlflow server as this might expose sensitive data.
        :param corpus_file_metas: The optional metadata to be stored for each corpus file (e.g. title).
        :param corpus_meta: Metadata about the corpus to track (e.g. name, date, author, version).
        :param evaluation_set_meta: Metadata about the evalset to track (e.g. name, date, author, version).
        :param pipeline_meta: Metadata about the pipelines to track (e.g. name, author, version).
        :param index_params: The params to use during indexing (see pipeline.run's params).
        :param query_params: The params to use during querying (see pipeline.run's params).
        :param sas_model_name_or_path: Name or path of "Semantic Answer Similarity (SAS) model". When set, the model will be used to calculate similarity between predictions and labels and generate the SAS metric.
                    The SAS metric correlates better with human judgement of correct answers as it does not rely on string overlaps.
                    Example: Prediction = "30%", Label = "thirty percent", EM and F1 would be overly pessimistic with both being 0, while SAS paints a more realistic picture.
                    More info in the paper: https://arxiv.org/abs/2108.06130
                    Models:
                    - You can use Bi Encoders (sentence transformers) or cross encoders trained on Semantic Textual Similarity (STS) data.
                    Not all cross encoders can be used because of different return types.
                    If you use custom cross encoders please make sure they work with sentence_transformers.CrossEncoder class
                    - Good default for multiple languages: "sentence-transformers/paraphrase-multilingual-mpnet-base-v2"
                    - Large, powerful, but slow model for English only: "cross-encoder/stsb-roberta-large"
                    - Large model for German only: "deepset/gbert-large-sts"
        :param sas_batch_size: Number of prediction label pairs to encode at once by CrossEncoder or SentenceTransformer while calculating SAS.
        :param sas_use_gpu: Whether to use a GPU or the CPU for calculating semantic answer similarity.
                            Falls back to CPU if no GPU is available.
        :param add_isolated_node_eval: If set to True, in addition to the integrated evaluation of the pipeline, each node is evaluated in isolated evaluation mode.
                    This mode helps to understand the bottlenecks of a pipeline in terms of output quality of each individual node.
                    If a node performs much better in the isolated evaluation than in the integrated evaluation, the previous node needs to be optimized to improve the pipeline's performance.
                    If a node's performance is similar in both modes, this node itself needs to be optimized to improve the pipeline's performance.
                    The isolated evaluation calculates the upper bound of each node's evaluation metrics under the assumption that it received perfect inputs from the previous node.
                    To this end, labels are used as input to the node instead of the output of the previous node in the pipeline.
                    The generated dataframes in the EvaluationResult then contain additional rows, which can be distinguished from the integrated evaluation results based on the
                    values "integrated" or "isolated" in the column "eval_mode" and the evaluation report then additionally lists the upper bound of each node's evaluation metrics.
        :param reuse_index: Whether to reuse existing non-empty index and to keep the index after evaluation.
                           If True the index will be kept after evaluation and no indexing will take place if index has already documents. Otherwise it will be deleted immediately afterwards.
                           Defaults to False.
        """
        if experiment_tracking_tool is not None:
            tracking_head_cls = TRACKING_TOOL_TO_HEAD.get(experiment_tracking_tool, None)
            if tracking_head_cls is None:
                raise HaystackError(
                    f"Please specify a valid experiment_tracking_tool. Possible values are: {TRACKING_TOOL_TO_HEAD.keys()}"
                )
            if experiment_tracking_uri is None:
                raise HaystackError(f"experiment_tracking_uri must be specified if experiment_tracking_tool is set.")
            tracking_head = tracking_head_cls(tracking_uri=experiment_tracking_uri)
            tracker.set_tracking_head(tracking_head)

        try:
            tracker.init_experiment(
                experiment_name=experiment_name, run_name=experiment_run_name, tags={experiment_name: "True"}
            )
            tracker.track_params(
                {
                    "dataset_label_count": len(evaluation_set_labels),
                    "dataset": evaluation_set_meta,
                    "sas_model_name_or_path": sas_model_name_or_path,
                    "sas_batch_size": sas_batch_size,
                    "sas_use_gpu": sas_use_gpu,
                    "pipeline_index_params": index_params,
                    "pipeline_query_params": query_params,
                    "pipeline": pipeline_meta,
                    "corpus_file_count": len(corpus_file_paths),
                    "corpus": corpus_meta,
                    "type": "offline/evaluation",
                }
            )

            # check index before eval
            document_store = index_pipeline.get_document_store()
            if document_store is None:
                raise HaystackError(f"Document store not found. Please provide pipelines with proper document store.")
            document_count = document_store.get_document_count()

            if document_count > 0:
                if not reuse_index:
                    raise HaystackError(f"Index '{document_store.index}' is not empty. Please provide an empty index.")
            else:
                logger.info(f"indexing {len(corpus_file_paths)} documents...")
                index_pipeline.run(file_paths=corpus_file_paths, meta=corpus_file_metas, params=index_params)
                document_count = document_store.get_document_count()
                logger.info(f"indexing {len(evaluation_set_labels)} files to {document_count} documents finished.")

            tracker.track_params({"pipeline_index_document_count": document_count})

            eval_result = query_pipeline.eval(
                labels=evaluation_set_labels,
                params=query_params,
                sas_model_name_or_path=sas_model_name_or_path,
                sas_batch_size=sas_batch_size,
                sas_use_gpu=sas_use_gpu,
                add_isolated_node_eval=add_isolated_node_eval,
            )

            integrated_metrics = eval_result.calculate_metrics()
            integrated_top_1_metrics = eval_result.calculate_metrics(simulated_top_k_reader=1)
            metrics = {"integrated": integrated_metrics, "integrated_top_1": integrated_top_1_metrics}
            if add_isolated_node_eval:
                isolated_metrics = eval_result.calculate_metrics(eval_mode="isolated")
                isolated_top_1_metrics = eval_result.calculate_metrics(eval_mode="isolated", simulated_top_k_reader=1)
                metrics["isolated"] = isolated_metrics
                metrics["isolated_top_1"] = isolated_top_1_metrics
            tracker.track_metrics(metrics, step=0)

            with tempfile.TemporaryDirectory() as temp_dir:
                eval_result_dir = Path(temp_dir) / "eval_result"
                eval_result_dir.mkdir(exist_ok=True)
                eval_result.save(out_dir=eval_result_dir)
                tracker.track_artifacts(eval_result_dir, artifact_path="eval_result")
                with open(Path(temp_dir) / "pipelines.yaml", "w") as outfile:
                    index_config = index_pipeline.get_config()
                    query_config = query_pipeline.get_config()
                    components = list(
                        {c["name"]: c for c in (index_config["components"] + query_config["components"])}.values()
                    )
                    pipelines = index_config["pipelines"] + query_config["pipelines"]
                    config = {"version": index_config["version"], "components": components, "pipelines": pipelines}
                    yaml.dump(config, outfile, default_flow_style=False)
                tracker.track_artifacts(temp_dir)

            # Clean up document store
            if not reuse_index and document_store.index is not None:
                logger.info(f"Cleaning up: deleting index '{document_store.index}'...")
                document_store.delete_index(document_store.index)

        finally:
            tracker.end_run()

        return eval_result

    @send_event
    def eval(
        self,
        labels: List[MultiLabel],
        documents: Optional[List[List[Document]]] = None,
        params: Optional[dict] = None,
        sas_model_name_or_path: str = None,
        sas_batch_size: int = 32,
        sas_use_gpu: bool = True,
        add_isolated_node_eval: bool = False,
    ) -> EvaluationResult:
        """
        Evaluates the pipeline by running the pipeline once per query in debug mode
        and putting together all data that is needed for evaluation, e.g. calculating metrics.

        :param labels: The labels to evaluate on
        :param documents: List of List of Document that the first node in the pipeline should get as input per multilabel. Can be used to evaluate a pipeline that consists of a reader without a retriever.
        :param params: Dictionary of parameters to be dispatched to the nodes.
                    If you want to pass a param to all nodes, you can just use: {"top_k":10}
                    If you want to pass it to targeted nodes, you can do:
                    {"Retriever": {"top_k": 10}, "Reader": {"top_k": 3, "debug": True}}
        :param sas_model_name_or_path: Name or path of "Semantic Answer Similarity (SAS) model". When set, the model will be used to calculate similarity between predictions and labels and generate the SAS metric.
                    The SAS metric correlates better with human judgement of correct answers as it does not rely on string overlaps.
                    Example: Prediction = "30%", Label = "thirty percent", EM and F1 would be overly pessimistic with both being 0, while SAS paints a more realistic picture.
                    More info in the paper: https://arxiv.org/abs/2108.06130
                    Models:
                    - You can use Bi Encoders (sentence transformers) or cross encoders trained on Semantic Textual Similarity (STS) data.
                    Not all cross encoders can be used because of different return types.
                    If you use custom cross encoders please make sure they work with sentence_transformers.CrossEncoder class
                    - Good default for multiple languages: "sentence-transformers/paraphrase-multilingual-mpnet-base-v2"
                    - Large, powerful, but slow model for English only: "cross-encoder/stsb-roberta-large"
                    - Large model for German only: "deepset/gbert-large-sts"
        :param sas_batch_size: Number of prediction label pairs to encode at once by CrossEncoder or SentenceTransformer while calculating SAS.
        :param sas_use_gpu: Whether to use a GPU or the CPU for calculating semantic answer similarity.
                            Falls back to CPU if no GPU is available.
        :param add_isolated_node_eval: If set to True, in addition to the integrated evaluation of the pipeline, each node is evaluated in isolated evaluation mode.
                    This mode helps to understand the bottlenecks of a pipeline in terms of output quality of each individual node.
                    If a node performs much better in the isolated evaluation than in the integrated evaluation, the previous node needs to be optimized to improve the pipeline's performance.
                    If a node's performance is similar in both modes, this node itself needs to be optimized to improve the pipeline's performance.
                    The isolated evaluation calculates the upper bound of each node's evaluation metrics under the assumption that it received perfect inputs from the previous node.
                    To this end, labels are used as input to the node instead of the output of the previous node in the pipeline.
                    The generated dataframes in the EvaluationResult then contain additional rows, which can be distinguished from the integrated evaluation results based on the
                    values "integrated" or "isolated" in the column "eval_mode" and the evaluation report then additionally lists the upper bound of each node's evaluation metrics.
        """
        eval_result = EvaluationResult()
        if add_isolated_node_eval:
            if params is None:
                params = {}
            params["add_isolated_node_eval"] = True

        # if documents is None, set docs_per_label to None for each label
        for docs_per_label, label in zip(documents or [None] * len(labels), labels):  # type: ignore
            params_per_label = copy.deepcopy(params)
            # If the label contains a filter, the filter is applied unless documents are already given
            if label.filters is not None and documents is None:
                if params_per_label is None:
                    params_per_label = {"filters": label.filters}
                else:
                    # join both filters and overwrite filters in params with filters in labels
                    params_per_label["filters"] = {**params_per_label.get("filters", {}), **label.filters}
            predictions = self.run(
                query=label.query, labels=label, documents=docs_per_label, params=params_per_label, debug=True
            )

            for node_name in predictions["_debug"].keys():
                node_output = predictions["_debug"][node_name]["output"]
                df = self._build_eval_dataframe(label.query, label, node_name, node_output)
                eval_result.append(node_name, df)

        # add sas values in batch mode for whole Dataframe
        # this is way faster than if we calculate it for each query separately
        if sas_model_name_or_path is not None:
            for df in eval_result.node_results.values():
                if len(df[df["type"] == "answer"]) > 0:
                    gold_labels = df["gold_answers"].values
                    predictions = [[a] for a in df["answer"].values]
                    sas, _ = semantic_answer_similarity(
                        predictions=predictions,
                        gold_labels=gold_labels,
                        sas_model_name_or_path=sas_model_name_or_path,
                        batch_size=sas_batch_size,
                        use_gpu=sas_use_gpu,
                    )
                    df["sas"] = sas

        # reorder columns for better qualitative evaluation
        for key, df in eval_result.node_results.items():
            desired_col_order = [
                "multilabel_id",
                "query",
                "filters",  # generic
                "gold_answers",
                "answer",
                "context",
                "exact_match",
                "f1",
                "sas",  # answer-specific
                "gold_document_contents",
                "content",
                "gold_id_match",
                "answer_match",
                "gold_id_or_answer_match",  # doc-specific
                "rank",
                "document_id",
                "gold_document_ids",  # generic
                "offsets_in_document",
                "gold_offsets_in_documents",  # answer-specific
                "type",
                "node",
                "eval_mode",
            ]  # generic
            eval_result.node_results[key] = self._reorder_columns(df, desired_col_order)

        return eval_result

    def _reorder_columns(self, df: DataFrame, desired_order: List[str]) -> DataFrame:
        filtered_order = [col for col in desired_order if col in df.columns]
        missing_columns = [col for col in df.columns if col not in desired_order]
        reordered_columns = filtered_order + missing_columns
        assert len(reordered_columns) == len(df.columns)
        return df.reindex(columns=reordered_columns)

    def _build_eval_dataframe(
        self, query: str, query_labels: MultiLabel, node_name: str, node_output: dict
    ) -> DataFrame:
        """
        Builds a Dataframe for each query from which evaluation metrics can be calculated.
        Currently only answer or document returning nodes are supported, returns None otherwise.

        Each row contains either an answer or a document that has been retrieved during evaluation.
        Rows are being enriched with basic infos like rank, query, type or node.
        Additional answer or document specific evaluation infos like gold labels
        and metrics depicting whether the row matches the gold labels are included, too.
        """

        if query_labels is None or query_labels.labels is None:
            logger.warning(f"There is no label for query '{query}'. Query will be omitted.")
            return pd.DataFrame()

        # remarks for no_answers:
        # Single 'no_answer'-labels are not contained in MultiLabel aggregates.
        # If all labels are no_answers, MultiLabel.answers will be [""] and the other aggregates []
        gold_answers = query_labels.answers
        gold_offsets_in_documents = query_labels.gold_offsets_in_documents
        gold_document_ids = query_labels.document_ids
        gold_document_contents = query_labels.document_contents

        # if node returned answers, include answer specific info:
        # - the answer returned itself
        # - the document_id the answer was found in
        # - the position or offsets within the document the answer was found
        # - the surrounding context of the answer within the document
        # - the gold answers
        # - the position or offsets of the gold answer within the document
        # - the gold document ids containing the answer
        # - the exact_match metric depicting if the answer exactly matches the gold label
        # - the f1 metric depicting how well the answer overlaps with the gold label on token basis
        # - the sas metric depicting how well the answer matches the gold label on a semantic basis.
        #   this will be calculated on all queries in eval() for performance reasons if a sas model has been provided

        partial_dfs = []
        for field_name in ["answers", "answers_isolated"]:
            df = pd.DataFrame()
            answers = node_output.get(field_name, None)
            if answers is not None:
                answer_cols_to_keep = ["answer", "document_id", "offsets_in_document", "context"]
                df_answers = pd.DataFrame(answers, columns=answer_cols_to_keep)
                if len(df_answers) > 0:
                    df_answers["type"] = "answer"
                    df_answers["gold_answers"] = [gold_answers] * len(df_answers)
                    df_answers["gold_offsets_in_documents"] = [gold_offsets_in_documents] * len(df_answers)
                    df_answers["gold_document_ids"] = [gold_document_ids] * len(df_answers)
                    df_answers["exact_match"] = df_answers.apply(
                        lambda row: calculate_em_str_multi(gold_answers, row["answer"]), axis=1
                    )
                    df_answers["f1"] = df_answers.apply(
                        lambda row: calculate_f1_str_multi(gold_answers, row["answer"]), axis=1
                    )
                    df_answers["rank"] = np.arange(1, len(df_answers) + 1)
                    df = pd.concat([df, df_answers])

            # add general info
            df["node"] = node_name
            df["multilabel_id"] = query_labels.id
            df["query"] = query
            df["filters"] = json.dumps(query_labels.filters, sort_keys=True).encode()
            df["eval_mode"] = "isolated" if "isolated" in field_name else "integrated"
            partial_dfs.append(df)

        # if node returned documents, include document specific info:
        # - the document_id
        # - the content of the document
        # - the gold document ids
        # - the gold document contents
        # - the gold_id_match metric depicting whether one of the gold document ids matches the document
        # - the answer_match metric depicting whether the document contains the answer
        # - the gold_id_or_answer_match metric depicting whether one of the former two conditions are met
        for field_name in ["documents", "documents_isolated"]:
            df = pd.DataFrame()
            documents = node_output.get(field_name, None)
            if documents is not None:
                document_cols_to_keep = ["content", "id"]
                df_docs = pd.DataFrame(documents, columns=document_cols_to_keep)
                if len(df_docs) > 0:
                    df_docs = df_docs.rename(columns={"id": "document_id"})
                    df_docs["type"] = "document"
                    df_docs["gold_document_ids"] = [gold_document_ids] * len(df_docs)
                    df_docs["gold_document_contents"] = [gold_document_contents] * len(df_docs)
                    df_docs["gold_id_match"] = df_docs.apply(
                        lambda row: 1.0 if row["document_id"] in gold_document_ids else 0.0, axis=1
                    )
                    df_docs["answer_match"] = df_docs.apply(
                        lambda row: 1.0
                        if not query_labels.no_answer
                        and any(gold_answer in row["content"] for gold_answer in gold_answers)
                        else 0.0,
                        axis=1,
                    )
                    df_docs["gold_id_or_answer_match"] = df_docs.apply(
                        lambda row: max(row["gold_id_match"], row["answer_match"]), axis=1
                    )
                    df_docs["rank"] = np.arange(1, len(df_docs) + 1)
                    df = pd.concat([df, df_docs])

            # add general info
            df["node"] = node_name
            df["multilabel_id"] = query_labels.id
            df["query"] = query
            df["filters"] = json.dumps(query_labels.filters, sort_keys=True).encode()
            df["eval_mode"] = "isolated" if "isolated" in field_name else "integrated"
            partial_dfs.append(df)

        return pd.concat(partial_dfs, ignore_index=True).reset_index()

    def get_next_nodes(self, node_id: str, stream_id: str):
        current_node_edges = self.graph.edges(node_id, data=True)
        print(current_node_edges)
        next_nodes = [
            next_node
            for _, next_node, data in current_node_edges
            if not stream_id or data["label"] == stream_id or stream_id == "output_all"
        ]
        return next_nodes

    def get_nodes_by_class(self, class_type) -> List[Any]:
        """
        Gets all nodes in the pipeline that are an instance of a certain class (incl. subclasses).
        This is for example helpful if you loaded a pipeline and then want to interact directly with the document store.
        Example:
        | from haystack.document_stores.base import BaseDocumentStore
        | INDEXING_PIPELINE = Pipeline.load_from_yaml(Path(PIPELINE_YAML_PATH), pipeline_name=INDEXING_PIPELINE_NAME)
        | res = INDEXING_PIPELINE.get_nodes_by_class(class_type=BaseDocumentStore)

        :return: List of components that are an instance the requested class
        """

        matches = [
            self.graph.nodes.get(node)["component"]
            for node in self.graph.nodes
            if isinstance(self.graph.nodes.get(node)["component"], class_type)
        ]
        return matches

    def get_document_store(self) -> Optional[BaseDocumentStore]:
        """
        Return the document store object used in the current pipeline.

        :return: Instance of DocumentStore or None
        """
        matches = self.get_nodes_by_class(class_type=BaseDocumentStore)
        if len(matches) == 0:
            matches = list(
                set(retriever.document_store for retriever in self.get_nodes_by_class(class_type=BaseRetriever))
            )

        if len(matches) > 1:
            raise Exception(f"Multiple Document Stores found in Pipeline: {matches}")
        if len(matches) == 0:
            return None
        else:
            return matches[0]

    def draw(self, path: Path = Path("pipeline.png")):
        """
        Create a Graphviz visualization of the pipeline.

        :param path: the path to save the image.
        """
        try:
            import pygraphviz  # pylint: disable=unused-import
        except ImportError:
            raise ImportError(
                f"Could not import `pygraphviz`. Please install via: \n"
                f"pip install pygraphviz\n"
                f"(You might need to run this first: apt install libgraphviz-dev graphviz )"
            )

        graphviz = to_agraph(self.graph)
        graphviz.layout("dot")
        graphviz.draw(path)

    @classmethod
    def load_from_yaml(
        cls,
        path: Path,
        pipeline_name: Optional[str] = None,
        overwrite_with_env_variables: bool = True,
        strict_version_check: bool = False,
    ):
        """
        Load Pipeline from a YAML file defining the individual components and how they're tied together to form
        a Pipeline. A single YAML can declare multiple Pipelines, in which case an explicit `pipeline_name` must
        be passed.

        Here's a sample configuration:

            ```yaml
            |   version: '1.0.0'
            |
            |    components:    # define all the building-blocks for Pipeline
            |    - name: MyReader       # custom-name for the component; helpful for visualization & debugging
            |      type: FARMReader    # Haystack Class name for the component
            |      params:
            |        no_ans_boost: -10
            |        model_name_or_path: deepset/roberta-base-squad2
            |    - name: MyESRetriever
            |      type: BM25Retriever
            |      params:
            |        document_store: MyDocumentStore    # params can reference other components defined in the YAML
            |        custom_query: null
            |    - name: MyDocumentStore
            |      type: ElasticsearchDocumentStore
            |      params:
            |        index: haystack_test
            |
            |    pipelines:    # multiple Pipelines can be defined using the components from above
            |    - name: my_query_pipeline    # a simple extractive-qa Pipeline
            |      nodes:
            |      - name: MyESRetriever
            |        inputs: [Query]
            |      - name: MyReader
            |        inputs: [MyESRetriever]
            ```

        Note that, in case of a mismatch in version between Haystack and the YAML, a warning will be printed.
        If the pipeline loads correctly regardless, save again the pipeline using `Pipeline.save_to_yaml()` to remove the warning.

        :param path: path of the YAML file.
        :param pipeline_name: if the YAML contains multiple pipelines, the pipeline_name to load must be set.
        :param overwrite_with_env_variables: Overwrite the YAML configuration with environment variables. For example,
                                             to change index name param for an ElasticsearchDocumentStore, an env
                                             variable 'MYDOCSTORE_PARAMS_INDEX=documents-2021' can be set. Note that an
                                             `_` sign must be used to specify nested hierarchical properties.
        :param strict_version_check: whether to fail in case of a version mismatch (throws a warning otherwise)
        """

        config = read_pipeline_config_from_yaml(path)
        return cls.load_from_config(
            config=config,
            pipeline_name=pipeline_name,
            overwrite_with_env_variables=overwrite_with_env_variables,
            strict_version_check=strict_version_check,
        )

    @classmethod
    def load_from_config(
        cls,
        pipeline_config: Dict,
        pipeline_name: Optional[str] = None,
        overwrite_with_env_variables: bool = True,
        strict_version_check: bool = False,
    ):
        """
        Load Pipeline from a config dict defining the individual components and how they're tied together to form
        a Pipeline. A single config can declare multiple Pipelines, in which case an explicit `pipeline_name` must
        be passed.

        Here's a sample configuration:

            ```python
            |   {
            |       "version": "ignore",
            |       "components": [
            |           {  # define all the building-blocks for Pipeline
            |               "name": "MyReader",  # custom-name for the component; helpful for visualization & debugging
            |               "type": "FARMReader",  # Haystack Class name for the component
            |               "params": {"no_ans_boost": -10, "model_name_or_path": "deepset/roberta-base-squad2"},
            |           },
            |           {
            |               "name": "MyESRetriever",
            |               "type": "BM25Retriever",
            |               "params": {
            |                   "document_store": "MyDocumentStore",  # params can reference other components defined in the YAML
            |                   "custom_query": None,
            |               },
            |           },
            |           {"name": "MyDocumentStore", "type": "ElasticsearchDocumentStore", "params": {"index": "haystack_test"}},
            |       ],
            |       "pipelines": [
            |           {  # multiple Pipelines can be defined using the components from above
            |               "name": "my_query_pipeline",  # a simple extractive-qa Pipeline
            |               "nodes": [
            |                   {"name": "MyESRetriever", "inputs": ["Query"]},
            |                   {"name": "MyReader", "inputs": ["MyESRetriever"]},
            |               ],
            |           }
            |       ],
            |   }
            ```

        :param pipeline_config: the pipeline config as dict
        :param pipeline_name: if the config contains multiple pipelines, the pipeline_name to load must be set.
        :param overwrite_with_env_variables: Overwrite the configuration with environment variables. For example,
                                             to change index name param for an ElasticsearchDocumentStore, an env
                                             variable 'MYDOCSTORE_PARAMS_INDEX=documents-2021' can be set. Note that an
                                             `_` sign must be used to specify nested hierarchical properties.
        :param strict_version_check: whether to fail in case of a version mismatch (throws a warning otherwise).
        """
        validate_config(pipeline_config, strict_version_check=strict_version_check)
        pipeline = cls()

        pipeline_definition = get_pipeline_definition(config=pipeline_config, pipeline_name=pipeline_name)
        component_definitions = get_component_definitions(
            config=pipeline_config, overwrite_with_env_variables=overwrite_with_env_variables
        )
        components: Dict[str, BaseComponent] = {}
        for node_config in pipeline_definition["nodes"]:
            component = cls._load_or_get_component(
                name=node_config["name"], definitions=component_definitions, components=components
            )
            pipeline.add_node(component=component, name=node_config["name"], inputs=node_config["inputs"])

        return pipeline

    @classmethod
    def _load_or_get_component(cls, name: str, definitions: dict, components: dict):
        """
        Load a component from the definition or return if component object already present in `components` dict.

        :param name: name of the component to load or get.
        :param definitions: dict containing definitions of all components retrieved from the YAML.
        :param components: dict containing component objects.
        """
        try:
            if name in components.keys():  # check if component is already loaded.
                return components[name]

            component_params = definitions[name].get("params", {})
            component_type = definitions[name]["type"]
            logger.debug(f"Loading component `{name}` of type `{definitions[name]['type']}`")

            for key, value in component_params.items():
                # Component params can reference to other components. For instance, a Retriever can reference a
                # DocumentStore defined in the YAML. All references should be recursively resolved.
                if (
                    isinstance(value, str) and value in definitions.keys()
                ):  # check if the param value is a reference to another component.
                    if value not in components.keys():  # check if the referenced component is already loaded.
                        cls._load_or_get_component(name=value, definitions=definitions, components=components)
                    component_params[key] = components[
                        value
                    ]  # substitute reference (string) with the component object.

            component_class = BaseComponent.get_subclass(component_type)
            component_instance = component_class(**component_params)
            components[name] = component_instance
            return component_instance

        except KeyError as ke:
            raise PipelineConfigError(
                f"Failed loading pipeline component '{name}': "
                "seems like the component does not exist. Did you spell its name correctly?"
            ) from ke
        except Exception as e:
            raise PipelineConfigError(
                f"Failed loading pipeline component '{name}'. " "See the stacktrace above for more informations."
            ) from e

    def save_to_yaml(self, path: Path, return_defaults: bool = False):
        """
        Save a YAML configuration for the Pipeline that can be used with `Pipeline.load_from_yaml()`.

        :param path: path of the output YAML file.
        :param return_defaults: whether to output parameters that have the default values.
        """
        config = self.get_config(return_defaults=return_defaults)
        with open(path, "w") as outfile:
            yaml.dump(config, outfile, default_flow_style=False)

    def get_config(self, return_defaults: bool = False) -> dict:
        """
        Returns a configuration for the Pipeline that can be used with `Pipeline.load_from_config()`.

        :param return_defaults: whether to output parameters that have the default values.
        """
        if self.root_node:
            pipeline_name = ROOT_NODE_TO_PIPELINE_NAME[self.root_node.lower()]
        else:
            pipeline_name = "pipeline"

        pipeline_definitions: Dict[str, Dict] = {pipeline_name: {"name": pipeline_name, "nodes": []}}

        component_definitions: Dict[str, Dict] = {}
        for node_name, node_attributes in self.graph.nodes.items():
            if node_name == self.root_node:
                continue

            component: BaseComponent = node_attributes["component"]
            if node_name != component.name:
                raise PipelineError(f"Component name '{component.name}' does not match node name '{node_name}'.")

            self._add_component_to_definitions(
                component=component, component_definitions=component_definitions, return_defaults=return_defaults
            )

            # create the Pipeline definition with how the Component are connected
            pipeline_definitions[pipeline_name]["nodes"].append(
                {"name": node_name, "inputs": list(self.graph.predecessors(node_name))}
            )

        config = {
            "components": list(component_definitions.values()),
            "pipelines": list(pipeline_definitions.values()),
            "version": __version__,
        }
        return config

    def _add_component_to_definitions(
        self, component: BaseComponent, component_definitions: Dict[str, Dict], return_defaults: bool = False
    ):
        """
        Add the definition of the component and all its dependencies (components too) to the component_definitions dict.
        This is used to collect all component definitions within Pipeline.get_config()
        """
        if component.name is None:
            raise PipelineError(f"Component with config '{component._component_config}' does not have a name.")

        component_params: Dict[str, Any] = component.get_params(return_defaults)
        # handling of subcomponents: add to definitions and substitute by reference
        for param_key, param_value in component_params.items():
            if isinstance(param_value, BaseComponent):
                sub_component = param_value
                self._add_component_to_definitions(sub_component, component_definitions, return_defaults)
                component_params[param_key] = sub_component.name

        component_definitions[component.name] = {
            "name": component.name,
            "type": component.type,
            "params": component_params,
        }

    def _get_all_component_names(self, components_to_search: Optional[List[BaseComponent]] = None) -> Set[str]:
        component_names = set()
        if components_to_search is None:
            components_to_search = list(self.components.values())
        for component in components_to_search:
            if component and component.name is not None:
                component_names.add(component.name)
                sub_component_names = self._get_all_component_names(component.utilized_components)
                component_names.update(sub_component_names)
        return component_names

    def _set_sub_component_names(self, component: BaseComponent, component_names: Set[str]):
        for sub_component in component.utilized_components:
            if sub_component.name is None:
                sub_component.name = self._generate_component_name(
                    type_name=sub_component.type, existing_component_names=component_names
                )
                component_names.add(sub_component.name)
            self._set_sub_component_names(sub_component, component_names=component_names)

    def _generate_component_name(self, type_name: str, existing_component_names: Set[str]) -> str:
        component_name: str = type_name
        # add number if there are multiple distinct ones of the same type
        while component_name in existing_component_names:
            occupied_num = 1
            if len(component_name) > len(type_name):
                occupied_num = int(component_name[len(type_name) + 1 :])
            new_num = occupied_num + 1
            component_name = f"{type_name}_{new_num}"
        return component_name

    def print_eval_report(
        self,
        eval_result: EvaluationResult,
        n_wrong_examples: int = 3,
        metrics_filter: Optional[Dict[str, List[str]]] = None,
    ):
        """
        Prints evaluation report containing a metrics funnel and worst queries for further analysis.

        :param eval_result: The evaluation result, can be obtained by running eval().
        :param n_wrong_examples: The number of worst queries to show.
        :param metrics_filter: The metrics to show per node. If None all metrics will be shown.
        """
        graph = DiGraph(self.graph.edges)
        print_eval_report(
            eval_result=eval_result, graph=graph, n_wrong_examples=n_wrong_examples, metrics_filter=metrics_filter
        )


<<<<<<< HEAD
=======
class RayPipeline(Pipeline):
    """
    Ray (https://ray.io) is a framework for distributed computing.

    Ray allows distributing a Pipeline's components across a cluster of machines. The individual components of a
    Pipeline can be independently scaled. For instance, an extractive QA Pipeline deployment can have three replicas
    of the Reader and a single replica for the Retriever. It enables efficient resource utilization by horizontally
    scaling Components.

    To set the number of replicas, add  `replicas` in the YAML config for the node in a pipeline:

            ```yaml
            |    components:
            |        ...
            |
            |    pipelines:
            |        - name: ray_query_pipeline
            |          type: RayPipeline
            |          nodes:
            |            - name: ESRetriever
            |              replicas: 2  # number of replicas to create on the Ray cluster
            |              inputs: [ Query ]
            ```

    A RayPipeline can only be created with a YAML Pipeline config.
    >>> from haystack.pipeline import RayPipeline
    >>> pipeline = RayPipeline.load_from_yaml(path="my_pipelines.yaml", pipeline_name="my_query_pipeline")
    >>> pipeline.run(query="What is the capital of Germany?")

    By default, RayPipelines creates an instance of RayServe locally. To connect to an existing Ray instance,
    set the `address` parameter when creating the RayPipeline instance.
    """

    def __init__(self, address: str = None, **kwargs):
        """
        :param address: The IP address for the Ray cluster. If set to None, a local Ray instance is started.
        :param kwargs: Optional parameters for initializing Ray.
        """
        ray.init(address=address, **kwargs)
        serve.start()
        super().__init__()

    @classmethod
    def load_from_config(
        cls,
        pipeline_config: Dict,
        pipeline_name: Optional[str] = None,
        overwrite_with_env_variables: bool = True,
        strict_version_check: bool = False,
        address: Optional[str] = None,
        **kwargs,
    ):
        pipeline_definition = get_pipeline_definition(pipeline_config=pipeline_config, pipeline_name=pipeline_name)
        component_definitions = get_component_definitions(
            pipeline_config=pipeline_config, overwrite_with_env_variables=overwrite_with_env_variables
        )
        pipeline = cls(address=address, **kwargs)

        for node_config in pipeline_definition["nodes"]:
            if pipeline.root_node is None:
                root_node = node_config["inputs"][0]
                if root_node in ["Query", "File"]:
                    pipeline.root_node = root_node
                    handle = cls._create_ray_deployment(component_name=root_node, pipeline_config=pipeline_config)
                    pipeline._add_ray_deployment_in_graph(handle=handle, name=root_node, outgoing_edges=1, inputs=[])
                else:
                    raise KeyError(f"Root node '{root_node}' is invalid. Available options are 'Query' and 'File'.")

            name = node_config["name"]
            component_type = component_definitions[name]["type"]
            component_class = BaseComponent.get_subclass(component_type)
            replicas = next(node for node in pipeline_definition["nodes"] if node["name"] == name).get("replicas", 1)
            handle = cls._create_ray_deployment(component_name=name, pipeline_config=pipeline_config, replicas=replicas)
            pipeline._add_ray_deployment_in_graph(
                handle=handle,
                name=name,
                outgoing_edges=component_class.outgoing_edges,
                inputs=node_config.get("inputs", []),
            )

        return pipeline

    @classmethod
    def load_from_yaml(  # type: ignore
        cls,
        path: Path,
        pipeline_name: Optional[str] = None,
        overwrite_with_env_variables: bool = True,
        address: Optional[str] = None,
        strict_version_check: bool = False,
        **kwargs,
    ):
        """
        Load Pipeline from a YAML file defining the individual components and how they're tied together to form
        a Pipeline. A single YAML can declare multiple Pipelines, in which case an explicit `pipeline_name` must
        be passed.

        Here's a sample configuration:

            ```yaml
            |   version: '0.9'
            |
            |    components:    # define all the building-blocks for Pipeline
            |    - name: MyReader       # custom-name for the component; helpful for visualization & debugging
            |      type: FARMReader    # Haystack Class name for the component
            |      params:
            |        no_ans_boost: -10
            |        model_name_or_path: deepset/roberta-base-squad2
            |    - name: MyESRetriever
            |      type: BM25Retriever
            |      params:
            |        document_store: MyDocumentStore    # params can reference other components defined in the YAML
            |        custom_query: null
            |    - name: MyDocumentStore
            |      type: ElasticsearchDocumentStore
            |      params:
            |        index: haystack_test
            |
            |    pipelines:    # multiple Pipelines can be defined using the components from above
            |    - name: my_query_pipeline    # a simple extractive-qa Pipeline
            |      type: RayPipeline
            |      nodes:
            |      - name: MyESRetriever
            |        inputs: [Query]
            |        replicas: 2    # number of replicas to create on the Ray cluster
            |      - name: MyReader
            |        inputs: [MyESRetriever]
            ```


        Note that, in case of a mismatch in version between Haystack and the YAML, a warning will be printed.
        If the pipeline loads correctly regardless, save again the pipeline using `RayPipeline.save_to_yaml()` to remove the warning.

        :param path: path of the YAML file.
        :param pipeline_name: if the YAML contains multiple pipelines, the pipeline_name to load must be set.
        :param overwrite_with_env_variables: Overwrite the YAML configuration with environment variables. For example,
                                             to change index name param for an ElasticsearchDocumentStore, an env
                                             variable 'MYDOCSTORE_PARAMS_INDEX=documents-2021' can be set. Note that an
                                             `_` sign must be used to specify nested hierarchical properties.
        :param address: The IP address for the Ray cluster. If set to None, a local Ray instance is started.
        """
        pipeline_config = read_pipeline_config_from_yaml(path)
        return RayPipeline.load_from_config(
            pipeline_config=pipeline_config,
            pipeline_name=pipeline_name,
            overwrite_with_env_variables=overwrite_with_env_variables,
            address=address,
            **kwargs,
        )

    @classmethod
    def _create_ray_deployment(cls, component_name: str, pipeline_config: dict, replicas: int = 1):
        """
        Create a Ray Deployment for the Component.

        :param component_name: Class name of the Haystack Component.
        :param pipeline_config: The Pipeline config YAML parsed as a dict.
        :param replicas: By default, a single replica of the component is created. It can be
                         configured by setting `replicas` parameter in the Pipeline YAML.
        """
        RayDeployment = serve.deployment(_RayDeploymentWrapper, name=component_name, num_replicas=replicas)  # type: ignore
        RayDeployment.deploy(pipeline_config, component_name)
        handle = RayDeployment.get_handle()
        return handle

    def run(  # type: ignore
        self,
        query: Optional[str] = None,
        file_paths: Optional[List[str]] = None,
        labels: Optional[MultiLabel] = None,
        documents: Optional[List[Document]] = None,
        meta: Optional[dict] = None,
        params: Optional[dict] = None,
    ):
        has_next_node = True
        current_node_id = self.root_node
        input_dict = {"root_node": self.root_node, "params": params}
        if query:
            input_dict["query"] = query
        if file_paths:
            input_dict["file_paths"] = file_paths
        if labels:
            input_dict["labels"] = labels
        if documents:
            input_dict["documents"] = documents
        if meta:
            input_dict["meta"] = meta

        output_dict = None

        while has_next_node:
            output_dict, stream_id = ray.get(self.graph.nodes[current_node_id]["component"].remote(**input_dict))
            input_dict = output_dict
            next_nodes = self.get_next_nodes(current_node_id, stream_id)

            if len(next_nodes) > 1:
                join_node_id = list(nx.neighbors(self.graph, next_nodes[0]))[0]
                if set(self.graph.predecessors(join_node_id)) != set(next_nodes):
                    raise NotImplementedError(
                        "The current pipeline does not support multiple levels of parallel nodes."
                    )
                inputs_for_join_node: dict = {"inputs": []}
                for n_id in next_nodes:
                    output = self.graph.nodes[n_id]["component"].run(**input_dict)
                    inputs_for_join_node["inputs"].append(output)
                input_dict = inputs_for_join_node
                current_node_id = join_node_id
            elif len(next_nodes) == 1:
                current_node_id = next_nodes[0]
            else:
                has_next_node = False

        return output_dict

    def add_node(self, component, name: str, inputs: List[str]):
        raise NotImplementedError(
            "The current implementation of RayPipeline only supports loading Pipelines from a YAML file."
        )

    def _add_ray_deployment_in_graph(self, handle, name: str, outgoing_edges: int, inputs: List[str]):
        """
        Add the Ray deployment handle in the Pipeline Graph.

        :param handle: Ray deployment `handle` to add in the Pipeline Graph. The handle allow calling a Ray deployment
                       from Python: https://docs.ray.io/en/master/serve/package-ref.html#servehandle-api.
        :param name: The name for the node. It must not contain any dots.
        :param inputs: A list of inputs to the node. If the predecessor node has a single outgoing edge, just the name
                       of node is sufficient. For instance, a 'BM25Retriever' node would always output a single
                       edge with a list of documents. It can be represented as ["BM25Retriever"].

                       In cases when the predecessor node has multiple outputs, e.g., a "QueryClassifier", the output
                       must be specified explicitly as "QueryClassifier.output_2".
        """
        self.graph.add_node(name, component=handle, inputs=inputs, outgoing_edges=outgoing_edges)

        if len(self.graph.nodes) == 2:  # first node added; connect with Root
            self.graph.add_edge(self.root_node, name, label="output_1")
            return

        for i in inputs:
            if "." in i:
                [input_node_name, input_edge_name] = i.split(".")
                assert "output_" in input_edge_name, f"'{input_edge_name}' is not a valid edge name."
                outgoing_edges_input_node = self.graph.nodes[input_node_name]["component"].outgoing_edges
                assert int(input_edge_name.split("_")[1]) <= outgoing_edges_input_node, (
                    f"Cannot connect '{input_edge_name}' from '{input_node_name}' as it only has "
                    f"{outgoing_edges_input_node} outgoing edge(s)."
                )
            else:
                outgoing_edges_input_node = self.graph.nodes[i]["outgoing_edges"]
                assert outgoing_edges_input_node == 1, (
                    f"Adding an edge from {i} to {name} is ambiguous as {i} has {outgoing_edges_input_node} edges. "
                    f"Please specify the output explicitly."
                )
                input_node_name = i
                input_edge_name = "output_1"
            self.graph.add_edge(input_node_name, name, label=input_edge_name)


class _RayDeploymentWrapper:
    """
    Ray Serve supports calling of __init__ methods on the Classes to create "deployment" instances.

    In case of Haystack, some Components like Retrievers have complex init methods that needs objects
    like Document Stores.

    This wrapper class encapsulates the initialization of Components. Given a Component Class
    name, it creates an instance using the YAML Pipeline config.
    """

    node: BaseComponent

    def __init__(self, pipeline_config: dict, component_name: str):
        """
        Create an instance of Component.

        :param pipeline_config: Pipeline YAML parsed as a dict.
        :param component_name: Component Class name.
        """
        if component_name in ["Query", "File"]:
            self.node = RootNode()
        else:
            self.node = BaseComponent.load_from_pipeline_config(pipeline_config, component_name)

    def __call__(self, *args, **kwargs):
        """
        Ray calls this method which is then re-directed to the corresponding component's run().
        """
        return self.node._dispatch_run(*args, **kwargs)


>>>>>>> d49e92e2
class _HaystackBeirRetrieverAdapter:
    def __init__(self, index_pipeline: Pipeline, query_pipeline: Pipeline, index_params: dict, query_params: dict):
        """
        Adapter mimicking a BEIR retriever used by BEIR's EvaluateRetrieval class to run BEIR evaluations on Haystack Pipelines.
        This has nothing to do with Haystack's retriever classes.
        See https://github.com/beir-cellar/beir/blob/main/beir/retrieval/evaluation.py.

        :param index_pipeline: The indexing pipeline to use.
        :param query_pipeline: The query pipeline to evaluate.
        :param index_params: The params to use during indexing (see pipeline.run's params).
        :param query_params: The params to use during querying (see pipeline.run's params).
        """
        self.index_pipeline = index_pipeline
        self.query_pipeline = query_pipeline
        self.index_params = index_params
        self.query_params = query_params

    def search(
        self, corpus: Dict[str, Dict[str, str]], queries: Dict[str, str], top_k: int, score_function: str, **kwargs
    ) -> Dict[str, Dict[str, float]]:
        with tempfile.TemporaryDirectory() as temp_dir:
            file_paths = []
            metas = []
            for id, doc in corpus.items():
                file_path = f"{temp_dir}/{id}"
                with open(file_path, "w") as f:
                    f.write(doc["text"])
                file_paths.append(file_path)
                metas.append({"id": id, "name": doc.get("title", None)})

            logger.info(f"indexing {len(corpus)} documents...")
            self.index_pipeline.run(file_paths=file_paths, meta=metas, params=self.index_params)
            logger.info(f"indexing finished.")

            # adjust query_params to ensure top_k is retrieved
            query_params = copy.deepcopy(self.query_params)
            query_params["top_k"] = top_k

            results = {}
            for q_id, query in tqdm(queries.items(), total=len(queries)):
                res = self.query_pipeline.run(query=query, params=query_params)
                docs = res["documents"]
                query_results = {doc.meta["id"]: doc.score for doc in docs}
                results[q_id] = query_results

            return results<|MERGE_RESOLUTION|>--- conflicted
+++ resolved
@@ -125,116 +125,6 @@
             logger.error("Could not create notebook cell. Make sure you're running in a notebook environment.")
 
     @classmethod
-<<<<<<< HEAD
-=======
-    @abstractmethod
-    def load_from_config(
-        cls,
-        pipeline_config: Dict,
-        pipeline_name: Optional[str] = None,
-        overwrite_with_env_variables: bool = True,
-        strict_version_check: bool = False,
-    ):
-        """
-        Load Pipeline from a config dict defining the individual components and how they're tied together to form
-        a Pipeline. A single config can declare multiple Pipelines, in which case an explicit `pipeline_name` must
-        be passed.
-
-        Here's a sample configuration:
-
-            ```python
-            |   {
-            |       "version": "1.0",
-            |       "components": [
-            |           {  # define all the building-blocks for Pipeline
-            |               "name": "MyReader",  # custom-name for the component; helpful for visualization & debugging
-            |               "type": "FARMReader",  # Haystack Class name for the component
-            |               "params": {"no_ans_boost": -10, "model_name_or_path": "deepset/roberta-base-squad2"},
-            |           },
-            |           {
-            |               "name": "MyESRetriever",
-            |               "type": "BM25Retriever",
-            |               "params": {
-            |                   "document_store": "MyDocumentStore",  # params can reference other components defined in the YAML
-            |                   "custom_query": None,
-            |               },
-            |           },
-            |           {"name": "MyDocumentStore", "type": "ElasticsearchDocumentStore", "params": {"index": "haystack_test"}},
-            |       ],
-            |       "pipelines": [
-            |           {  # multiple Pipelines can be defined using the components from above
-            |               "name": "my_query_pipeline",  # a simple extractive-qa Pipeline
-            |               "nodes": [
-            |                   {"name": "MyESRetriever", "inputs": ["Query"]},
-            |                   {"name": "MyReader", "inputs": ["MyESRetriever"]},
-            |               ],
-            |           }
-            |       ],
-            |   }
-            ```
-
-        :param pipeline_config: the pipeline config as dict
-        :param pipeline_name: if the config contains multiple pipelines, the pipeline_name to load must be set.
-        :param overwrite_with_env_variables: Overwrite the configuration with environment variables. For example,
-                                             to change index name param for an ElasticsearchDocumentStore, an env
-                                             variable 'MYDOCSTORE_PARAMS_INDEX=documents-2021' can be set. Note that an
-                                             `_` sign must be used to specify nested hierarchical properties.
-        :param strict_version_check: whether to fail in case of a version mismatch (throws a warning otherwise)
-        """
-        raise NotImplementedError("This is an abstract method. Use Pipeline or RayPipeline instead.")
-
-    @classmethod
-    @abstractmethod
-    def load_from_yaml(cls, path: Path, pipeline_name: Optional[str] = None, overwrite_with_env_variables: bool = True):
-        """
-        Load Pipeline from a YAML file defining the individual components and how they're tied together to form
-        a Pipeline. A single YAML can declare multiple Pipelines, in which case an explicit `pipeline_name` must
-        be passed.
-
-        Here's a sample configuration:
-
-            ```yaml
-            |   version: '1.0'
-            |
-            |    components:    # define all the building-blocks for Pipeline
-            |    - name: MyReader       # custom-name for the component; helpful for visualization & debugging
-            |      type: FARMReader    # Haystack Class name for the component
-            |      params:
-            |        no_ans_boost: -10
-            |        model_name_or_path: deepset/roberta-base-squad2
-            |    - name: MyESRetriever
-            |      type: BM25Retriever
-            |      params:
-            |        document_store: MyDocumentStore    # params can reference other components defined in the YAML
-            |        custom_query: null
-            |    - name: MyDocumentStore
-            |      type: ElasticsearchDocumentStore
-            |      params:
-            |        index: haystack_test
-            |
-            |    pipelines:    # multiple Pipelines can be defined using the components from above
-            |    - name: my_query_pipeline    # a simple extractive-qa Pipeline
-            |      nodes:
-            |      - name: MyESRetriever
-            |        inputs: [Query]
-            |      - name: MyReader
-            |        inputs: [MyESRetriever]
-            ```
-
-        Note that, in case of a mismatch in version between Haystack and the YAML, a warning will be printed.
-        If the pipeline loads correctly regardless, save again the pipeline using `Pipeline.save_to_yaml()` to remove the warning.
-
-        :param path: path of the YAML file.
-        :param pipeline_name: if the YAML contains multiple pipelines, the pipeline_name to load must be set.
-        :param overwrite_with_env_variables: Overwrite the YAML configuration with environment variables. For example,
-                                             to change index name param for an ElasticsearchDocumentStore, an env
-                                             variable 'MYDOCSTORE_PARAMS_INDEX=documents-2021' can be set. Note that an
-                                             `_` sign must be used to specify nested hierarchical properties.
-        """
-        raise NotImplementedError("This is an abstract method. Use Pipeline or RayPipeline instead.")
-
-    @classmethod
->>>>>>> d49e92e2
     def load_from_deepset_cloud(
         cls,
         pipeline_config_name: str,
@@ -1497,300 +1387,6 @@
         )
 
 
-<<<<<<< HEAD
-=======
-class RayPipeline(Pipeline):
-    """
-    Ray (https://ray.io) is a framework for distributed computing.
-
-    Ray allows distributing a Pipeline's components across a cluster of machines. The individual components of a
-    Pipeline can be independently scaled. For instance, an extractive QA Pipeline deployment can have three replicas
-    of the Reader and a single replica for the Retriever. It enables efficient resource utilization by horizontally
-    scaling Components.
-
-    To set the number of replicas, add  `replicas` in the YAML config for the node in a pipeline:
-
-            ```yaml
-            |    components:
-            |        ...
-            |
-            |    pipelines:
-            |        - name: ray_query_pipeline
-            |          type: RayPipeline
-            |          nodes:
-            |            - name: ESRetriever
-            |              replicas: 2  # number of replicas to create on the Ray cluster
-            |              inputs: [ Query ]
-            ```
-
-    A RayPipeline can only be created with a YAML Pipeline config.
-    >>> from haystack.pipeline import RayPipeline
-    >>> pipeline = RayPipeline.load_from_yaml(path="my_pipelines.yaml", pipeline_name="my_query_pipeline")
-    >>> pipeline.run(query="What is the capital of Germany?")
-
-    By default, RayPipelines creates an instance of RayServe locally. To connect to an existing Ray instance,
-    set the `address` parameter when creating the RayPipeline instance.
-    """
-
-    def __init__(self, address: str = None, **kwargs):
-        """
-        :param address: The IP address for the Ray cluster. If set to None, a local Ray instance is started.
-        :param kwargs: Optional parameters for initializing Ray.
-        """
-        ray.init(address=address, **kwargs)
-        serve.start()
-        super().__init__()
-
-    @classmethod
-    def load_from_config(
-        cls,
-        pipeline_config: Dict,
-        pipeline_name: Optional[str] = None,
-        overwrite_with_env_variables: bool = True,
-        strict_version_check: bool = False,
-        address: Optional[str] = None,
-        **kwargs,
-    ):
-        pipeline_definition = get_pipeline_definition(pipeline_config=pipeline_config, pipeline_name=pipeline_name)
-        component_definitions = get_component_definitions(
-            pipeline_config=pipeline_config, overwrite_with_env_variables=overwrite_with_env_variables
-        )
-        pipeline = cls(address=address, **kwargs)
-
-        for node_config in pipeline_definition["nodes"]:
-            if pipeline.root_node is None:
-                root_node = node_config["inputs"][0]
-                if root_node in ["Query", "File"]:
-                    pipeline.root_node = root_node
-                    handle = cls._create_ray_deployment(component_name=root_node, pipeline_config=pipeline_config)
-                    pipeline._add_ray_deployment_in_graph(handle=handle, name=root_node, outgoing_edges=1, inputs=[])
-                else:
-                    raise KeyError(f"Root node '{root_node}' is invalid. Available options are 'Query' and 'File'.")
-
-            name = node_config["name"]
-            component_type = component_definitions[name]["type"]
-            component_class = BaseComponent.get_subclass(component_type)
-            replicas = next(node for node in pipeline_definition["nodes"] if node["name"] == name).get("replicas", 1)
-            handle = cls._create_ray_deployment(component_name=name, pipeline_config=pipeline_config, replicas=replicas)
-            pipeline._add_ray_deployment_in_graph(
-                handle=handle,
-                name=name,
-                outgoing_edges=component_class.outgoing_edges,
-                inputs=node_config.get("inputs", []),
-            )
-
-        return pipeline
-
-    @classmethod
-    def load_from_yaml(  # type: ignore
-        cls,
-        path: Path,
-        pipeline_name: Optional[str] = None,
-        overwrite_with_env_variables: bool = True,
-        address: Optional[str] = None,
-        strict_version_check: bool = False,
-        **kwargs,
-    ):
-        """
-        Load Pipeline from a YAML file defining the individual components and how they're tied together to form
-        a Pipeline. A single YAML can declare multiple Pipelines, in which case an explicit `pipeline_name` must
-        be passed.
-
-        Here's a sample configuration:
-
-            ```yaml
-            |   version: '0.9'
-            |
-            |    components:    # define all the building-blocks for Pipeline
-            |    - name: MyReader       # custom-name for the component; helpful for visualization & debugging
-            |      type: FARMReader    # Haystack Class name for the component
-            |      params:
-            |        no_ans_boost: -10
-            |        model_name_or_path: deepset/roberta-base-squad2
-            |    - name: MyESRetriever
-            |      type: BM25Retriever
-            |      params:
-            |        document_store: MyDocumentStore    # params can reference other components defined in the YAML
-            |        custom_query: null
-            |    - name: MyDocumentStore
-            |      type: ElasticsearchDocumentStore
-            |      params:
-            |        index: haystack_test
-            |
-            |    pipelines:    # multiple Pipelines can be defined using the components from above
-            |    - name: my_query_pipeline    # a simple extractive-qa Pipeline
-            |      type: RayPipeline
-            |      nodes:
-            |      - name: MyESRetriever
-            |        inputs: [Query]
-            |        replicas: 2    # number of replicas to create on the Ray cluster
-            |      - name: MyReader
-            |        inputs: [MyESRetriever]
-            ```
-
-
-        Note that, in case of a mismatch in version between Haystack and the YAML, a warning will be printed.
-        If the pipeline loads correctly regardless, save again the pipeline using `RayPipeline.save_to_yaml()` to remove the warning.
-
-        :param path: path of the YAML file.
-        :param pipeline_name: if the YAML contains multiple pipelines, the pipeline_name to load must be set.
-        :param overwrite_with_env_variables: Overwrite the YAML configuration with environment variables. For example,
-                                             to change index name param for an ElasticsearchDocumentStore, an env
-                                             variable 'MYDOCSTORE_PARAMS_INDEX=documents-2021' can be set. Note that an
-                                             `_` sign must be used to specify nested hierarchical properties.
-        :param address: The IP address for the Ray cluster. If set to None, a local Ray instance is started.
-        """
-        pipeline_config = read_pipeline_config_from_yaml(path)
-        return RayPipeline.load_from_config(
-            pipeline_config=pipeline_config,
-            pipeline_name=pipeline_name,
-            overwrite_with_env_variables=overwrite_with_env_variables,
-            address=address,
-            **kwargs,
-        )
-
-    @classmethod
-    def _create_ray_deployment(cls, component_name: str, pipeline_config: dict, replicas: int = 1):
-        """
-        Create a Ray Deployment for the Component.
-
-        :param component_name: Class name of the Haystack Component.
-        :param pipeline_config: The Pipeline config YAML parsed as a dict.
-        :param replicas: By default, a single replica of the component is created. It can be
-                         configured by setting `replicas` parameter in the Pipeline YAML.
-        """
-        RayDeployment = serve.deployment(_RayDeploymentWrapper, name=component_name, num_replicas=replicas)  # type: ignore
-        RayDeployment.deploy(pipeline_config, component_name)
-        handle = RayDeployment.get_handle()
-        return handle
-
-    def run(  # type: ignore
-        self,
-        query: Optional[str] = None,
-        file_paths: Optional[List[str]] = None,
-        labels: Optional[MultiLabel] = None,
-        documents: Optional[List[Document]] = None,
-        meta: Optional[dict] = None,
-        params: Optional[dict] = None,
-    ):
-        has_next_node = True
-        current_node_id = self.root_node
-        input_dict = {"root_node": self.root_node, "params": params}
-        if query:
-            input_dict["query"] = query
-        if file_paths:
-            input_dict["file_paths"] = file_paths
-        if labels:
-            input_dict["labels"] = labels
-        if documents:
-            input_dict["documents"] = documents
-        if meta:
-            input_dict["meta"] = meta
-
-        output_dict = None
-
-        while has_next_node:
-            output_dict, stream_id = ray.get(self.graph.nodes[current_node_id]["component"].remote(**input_dict))
-            input_dict = output_dict
-            next_nodes = self.get_next_nodes(current_node_id, stream_id)
-
-            if len(next_nodes) > 1:
-                join_node_id = list(nx.neighbors(self.graph, next_nodes[0]))[0]
-                if set(self.graph.predecessors(join_node_id)) != set(next_nodes):
-                    raise NotImplementedError(
-                        "The current pipeline does not support multiple levels of parallel nodes."
-                    )
-                inputs_for_join_node: dict = {"inputs": []}
-                for n_id in next_nodes:
-                    output = self.graph.nodes[n_id]["component"].run(**input_dict)
-                    inputs_for_join_node["inputs"].append(output)
-                input_dict = inputs_for_join_node
-                current_node_id = join_node_id
-            elif len(next_nodes) == 1:
-                current_node_id = next_nodes[0]
-            else:
-                has_next_node = False
-
-        return output_dict
-
-    def add_node(self, component, name: str, inputs: List[str]):
-        raise NotImplementedError(
-            "The current implementation of RayPipeline only supports loading Pipelines from a YAML file."
-        )
-
-    def _add_ray_deployment_in_graph(self, handle, name: str, outgoing_edges: int, inputs: List[str]):
-        """
-        Add the Ray deployment handle in the Pipeline Graph.
-
-        :param handle: Ray deployment `handle` to add in the Pipeline Graph. The handle allow calling a Ray deployment
-                       from Python: https://docs.ray.io/en/master/serve/package-ref.html#servehandle-api.
-        :param name: The name for the node. It must not contain any dots.
-        :param inputs: A list of inputs to the node. If the predecessor node has a single outgoing edge, just the name
-                       of node is sufficient. For instance, a 'BM25Retriever' node would always output a single
-                       edge with a list of documents. It can be represented as ["BM25Retriever"].
-
-                       In cases when the predecessor node has multiple outputs, e.g., a "QueryClassifier", the output
-                       must be specified explicitly as "QueryClassifier.output_2".
-        """
-        self.graph.add_node(name, component=handle, inputs=inputs, outgoing_edges=outgoing_edges)
-
-        if len(self.graph.nodes) == 2:  # first node added; connect with Root
-            self.graph.add_edge(self.root_node, name, label="output_1")
-            return
-
-        for i in inputs:
-            if "." in i:
-                [input_node_name, input_edge_name] = i.split(".")
-                assert "output_" in input_edge_name, f"'{input_edge_name}' is not a valid edge name."
-                outgoing_edges_input_node = self.graph.nodes[input_node_name]["component"].outgoing_edges
-                assert int(input_edge_name.split("_")[1]) <= outgoing_edges_input_node, (
-                    f"Cannot connect '{input_edge_name}' from '{input_node_name}' as it only has "
-                    f"{outgoing_edges_input_node} outgoing edge(s)."
-                )
-            else:
-                outgoing_edges_input_node = self.graph.nodes[i]["outgoing_edges"]
-                assert outgoing_edges_input_node == 1, (
-                    f"Adding an edge from {i} to {name} is ambiguous as {i} has {outgoing_edges_input_node} edges. "
-                    f"Please specify the output explicitly."
-                )
-                input_node_name = i
-                input_edge_name = "output_1"
-            self.graph.add_edge(input_node_name, name, label=input_edge_name)
-
-
-class _RayDeploymentWrapper:
-    """
-    Ray Serve supports calling of __init__ methods on the Classes to create "deployment" instances.
-
-    In case of Haystack, some Components like Retrievers have complex init methods that needs objects
-    like Document Stores.
-
-    This wrapper class encapsulates the initialization of Components. Given a Component Class
-    name, it creates an instance using the YAML Pipeline config.
-    """
-
-    node: BaseComponent
-
-    def __init__(self, pipeline_config: dict, component_name: str):
-        """
-        Create an instance of Component.
-
-        :param pipeline_config: Pipeline YAML parsed as a dict.
-        :param component_name: Component Class name.
-        """
-        if component_name in ["Query", "File"]:
-            self.node = RootNode()
-        else:
-            self.node = BaseComponent.load_from_pipeline_config(pipeline_config, component_name)
-
-    def __call__(self, *args, **kwargs):
-        """
-        Ray calls this method which is then re-directed to the corresponding component's run().
-        """
-        return self.node._dispatch_run(*args, **kwargs)
-
-
->>>>>>> d49e92e2
 class _HaystackBeirRetrieverAdapter:
     def __init__(self, index_pipeline: Pipeline, query_pipeline: Pipeline, index_params: dict, query_params: dict):
         """
