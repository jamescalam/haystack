--- conflicted
+++ resolved
@@ -30,7 +30,6 @@
 from torch import nn
 import transformers
 from transformers import (
-<<<<<<< HEAD
     BertModel, BertConfig,
     RobertaModel, RobertaConfig,
     XLNetModel, XLNetConfig,
@@ -41,26 +40,6 @@
     CamembertModel, CamembertConfig,
     BigBirdModel, BigBirdConfig,
     DebertaV2Model, DebertaV2Config,
-=======
-    BertModel,
-    BertConfig,
-    RobertaModel,
-    RobertaConfig,
-    XLNetModel,
-    XLNetConfig,
-    AlbertModel,
-    AlbertConfig,
-    XLMRobertaModel,
-    XLMRobertaConfig,
-    DistilBertModel,
-    DistilBertConfig,
-    ElectraModel,
-    ElectraConfig,
-    CamembertModel,
-    CamembertConfig,
-    BigBirdModel,
-    BigBirdConfig,
->>>>>>> a59bca36
 )
 from transformers import AutoModel, AutoConfig
 from transformers.modeling_utils import SequenceSummary
